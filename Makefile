--- conflicted
+++ resolved
@@ -4,11 +4,7 @@
 # ScanCode is a trademark of nexB Inc.
 # SPDX-License-Identifier: Apache-2.0
 # See http://www.apache.org/licenses/LICENSE-2.0 for the license text.
-<<<<<<< HEAD
 # See https://github.com/aboutcode-org/python-inspector for support or download.
-=======
-# See https://github.com/aboutcode-org/skeleton for support or download.
->>>>>>> c112f2a9
 # See https://aboutcode.org for more information about nexB OSS projects.
 #
 
@@ -21,17 +17,6 @@
 	@echo "-> Configure the development envt."
 	./configure --dev
 
-<<<<<<< HEAD
-isort:
-	@echo "-> Apply isort changes to ensure proper imports ordering"
-	${VENV}/bin/isort --sl -l 100 src tests setup.py --skip-glob "*/_packagedcode/*"
-
-black:
-	@echo "-> Apply black code formatter"
-	${VENV}/bin/black -l 100 src tests setup.py --exclude "_packagedcode/.*"
-
-=======
->>>>>>> c112f2a9
 doc8:
 	@echo "-> Run doc8 validation"
 	@${ACTIVATE} doc8 --max-line-length 100 --ignore-path docs/_build/ --quiet docs/ *.rst
@@ -43,15 +28,6 @@
 	@${ACTIVATE} ruff check --fix
 
 check:
-<<<<<<< HEAD
-	@echo "-> Run pycodestyle (PEP8) validation"
-	@${ACTIVATE} pycodestyle --max-line-length=110 \
-	   --exclude=.eggs,etc/scripts,src/_packagedcode,venv/,lib/,thirdparty/,docs/,.cache/ .
-	@echo "-> Run isort imports ordering validation"
-	@${ACTIVATE} isort --sl --check-only -l 100 setup.py src tests --skip-glob "*/_packagedcode/*"
-	@echo "-> Run black validation"
-	@${ACTIVATE} black --check -l 100 src tests setup.py --exclude "_packagedcode/.*"
-=======
 	@echo "-> Run Ruff linter validation (pycodestyle, bandit, isort, and more)"
 	@${ACTIVATE} ruff check
 	@echo "-> Run Ruff format validation"
@@ -59,7 +35,6 @@
 	@$(MAKE) doc8
 	@echo "-> Run ABOUT files validation"
 	@${ACTIVATE} about check etc/
->>>>>>> c112f2a9
 
 clean:
 	@echo "-> Clean the Python env"
@@ -73,8 +48,4 @@
 	rm -rf docs/_build/
 	@${ACTIVATE} sphinx-build docs/ docs/_build/
 
-<<<<<<< HEAD
-.PHONY:  conf dev check valid black isort clean test docs
-=======
-.PHONY: conf dev check valid clean test docs
->>>>>>> c112f2a9
+.PHONY: conf dev check valid clean test docs