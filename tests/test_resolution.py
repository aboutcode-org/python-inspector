#!/usr/bin/env python
# -*- coding: utf-8 -*-
#
# Copyright (c) nexB Inc. and others. All rights reserved.
# ScanCode is a trademark of nexB Inc.
# SPDX-License-Identifier: Apache-2.0
# See http://www.apache.org/licenses/LICENSE-2.0 for the license text.
# See https://github.com/nexB/python-inspector for support or download.
# See https://aboutcode.org for more information about nexB OSS projects.
#
import os
from unittest.mock import patch

import packvers
import pytest
from commoncode.system import on_linux
from commoncode.testcase import FileDrivenTesting
from packvers.requirements import Requirement
from test_cli import check_data_results

from _packagedcode import models
from python_inspector.api import get_resolved_dependencies
from python_inspector.error import NoVersionsFound
from python_inspector.resolution import PythonInputProvider
from python_inspector.resolution import get_requirements_from_dependencies
from python_inspector.resolution import get_requirements_from_python_manifest
from python_inspector.resolution import is_valid_version
from python_inspector.resolution import parse_reqs_from_setup_py_insecurely
from python_inspector.utils_pypi import Environment
from python_inspector.utils_pypi import PypiSimpleRepository
from python_inspector.utils_pypi import get_current_indexes

# Used for tests to regenerate fixtures with regen=True
REGEN_TEST_FIXTURES = os.getenv("PYINSP_REGEN_TEST_FIXTURES", False)

setup_test_env = FileDrivenTesting()
setup_test_env.test_data_dir = os.path.join(os.path.dirname(__file__), "data")


def check_get_resolved_dependencies(
    requirement: Requirement,
    expected_file,
    python_version,
    operating_system,
    repos=None,
    as_tree=False,
    regen=REGEN_TEST_FIXTURES,
):
    env = Environment(python_version=python_version, operating_system=operating_system)

    results = list(
        get_resolved_dependencies(
            requirements=[requirement],
            environment=env,
            repos=repos or [PYPI_PUBLIC_REPO],
            as_tree=as_tree,
        )
    )
    check_data_results(results=results, expected_file=expected_file, regen=regen)


@pytest.mark.online
def test_get_resolved_dependencies_with_flask_and_python_310():
    req = Requirement("flask==2.1.2")
    req.is_requirement_resolved = True
<<<<<<< HEAD
    _, plist = get_resolved_dependencies(
        requirements=[req],
        environment=Environment(
            python_version="310",
            operating_system="linux",
        ),
        repos=get_current_indexes(),
=======

    expected_file = setup_test_env.get_test_loc(
        "resolved_deps/flask-310-expected.json", must_exist=False
    )

    check_get_resolved_dependencies(
        req,
        expected_file=expected_file,
        python_version="310",
        operating_system="linux",
>>>>>>> a0311e0f
        as_tree=False,
    )


@pytest.mark.online
def test_get_resolved_dependencies_with_flask_and_python_310_windows():
    req = Requirement("flask==2.1.2")
    req.is_requirement_resolved = True
<<<<<<< HEAD
    _, plist = get_resolved_dependencies(
        requirements=[req],
        environment=Environment(
            python_version="310",
            operating_system="windows",
        ),
        repos=get_current_indexes(),
=======

    expected_file = setup_test_env.get_test_loc(
        "resolved_deps/flask-310-win-expected.json", must_exist=False
    )

    check_get_resolved_dependencies(
        req,
        expected_file=expected_file,
        python_version="310",
        operating_system="windows",
>>>>>>> a0311e0f
        as_tree=False,
    )


@pytest.mark.online
def test_get_resolved_dependencies_with_flask_and_python_36():
    req = Requirement("flask")
    req.is_requirement_resolved = False
<<<<<<< HEAD
    _, plist = get_resolved_dependencies(
        requirements=[req],
        environment=Environment(
            python_version="36",
            operating_system="linux",
        ),
        repos=get_current_indexes(),
        as_tree=False,
=======

    expected_file = setup_test_env.get_test_loc(
        "resolved_deps/flask-36-expected.json", must_exist=False
>>>>>>> a0311e0f
    )

    check_get_resolved_dependencies(
        req,
        expected_file=expected_file,
        python_version="36",
        operating_system="linux",
        as_tree=False,
    )


@pytest.mark.online
def test_get_resolved_dependencies_with_tilde_requirement_using_json_api():
    req = Requirement("flask~=2.1.2")
    req.is_requirement_resolved = False

    expected_file = setup_test_env.get_test_loc(
        "resolved_deps/flask-39-expected.json", must_exist=False
    )

    check_get_resolved_dependencies(
        req,
        expected_file=expected_file,
        python_version="39",
        operating_system="linux",
        as_tree=False,
<<<<<<< HEAD
        environment=Environment(
            python_version="38",
            operating_system="linux",
        ),
        repos=get_current_indexes(),
    )

    assert plist == [
        "pkg:pypi/click@8.1.8",
        "pkg:pypi/flask@2.1.3",
        "pkg:pypi/importlib-metadata@8.5.0",
        "pkg:pypi/itsdangerous@2.2.0",
        "pkg:pypi/jinja2@3.1.6",
        "pkg:pypi/markupsafe@2.1.5",
        "pkg:pypi/werkzeug@3.0.6",
        "pkg:pypi/zipp@3.20.2",
    ]
=======
    )


# fbgemm_gpu-1.2.0+cu118-cp312-cp312-manylinux_2_28_x86_64.whl
>>>>>>> a0311e0f


@pytest.mark.online
@pytest.mark.skipif(not on_linux, reason="torch is only available for linux.")
def test_get_resolved_dependencies_for_version_containing_local_version_identifier():
    req = Requirement("torchcodec==0.3.0+cu126")
    req.is_requirement_resolved = True

    repos = [PypiSimpleRepository(index_url="https://download.pytorch.org/whl")]
    expected_file = setup_test_env.get_test_loc(
        "resolved_deps/torch-312-expected.json", must_exist=False
    )

    check_get_resolved_dependencies(
        req,
        expected_file=expected_file,
        python_version="312",
        operating_system="linux",
        repos=repos,
        as_tree=False,
    )


@pytest.mark.online
def test_without_supported_wheels():
    req = Requirement("autobahn==22.3.2")
    req.is_requirement_resolved = True
<<<<<<< HEAD
    _, plist = get_resolved_dependencies(
        requirements=[req],
        as_tree=False,
        repos=get_current_indexes(),
        environment=Environment(
            python_version="38",
            operating_system="linux",
        ),
=======
    expected_file = setup_test_env.get_test_loc(
        "resolved_deps/autobahn-310-expected.json", must_exist=False
>>>>>>> a0311e0f
    )

    check_get_resolved_dependencies(
        req,
        expected_file=expected_file,
        python_version="39",
        operating_system="linux",
        as_tree=False,
    )


def test_is_valid_version():
    parsed_version = packvers.version.parse("2.1.2")
    requirements = {"flask": [Requirement("flask>2.0.0")]}
    bad_versions = []
    identifier = "flask"
    assert is_valid_version(parsed_version, requirements, identifier, bad_versions)


def test_is_valid_version_with_no_specifier():
    parsed_version = packvers.version.parse("2.1.2")
    requirements = {"flask": [Requirement("flask")]}
    bad_versions = []
    identifier = "flask"
    assert is_valid_version(parsed_version, requirements, identifier, bad_versions)


def test_is_valid_version_with_no_specifier_and_pre_release():
    parsed_version = packvers.version.parse("1.0.0b4")
    requirements = {"flask": [Requirement("flask")]}
    bad_versions = []
    identifier = "flask"
    assert is_valid_version(parsed_version, requirements, identifier, bad_versions)


def test_get_requirements_from_dependencies():
    dependencies = [
        models.DependentPackage(
            purl="pkg:pypi/django",
            scope="install",
            is_runtime=True,
            is_optional=False,
            is_resolved=False,
            extracted_requirement="django>=1.11.11",
            extra_data=dict(
                is_editable=False,
                link=None,
                hash_options=[],
                is_constraint=False,
                is_archive=False,
                is_wheel=False,
                is_url=False,
                is_vcs_url=False,
                is_name_at_url=False,
                is_local_path=False,
            ),
        )
    ]

    requirements = [str(r) for r in get_requirements_from_dependencies(dependencies)]

    assert requirements == ["django>=1.11.11"]


def test_get_requirements_from_dependencies_with_empty_list():
    assert list(get_requirements_from_dependencies(dependencies=[])) == []


def test_get_requirements_from_dependencies_with_editable_requirements():
    dependencies = [
        models.DependentPackage(
            purl="pkg:pypi/django",
            scope="install",
            is_runtime=True,
            is_optional=False,
            is_resolved=False,
            extracted_requirement="django>=1.11.11",
            extra_data=dict(
                is_editable=True,
                link=None,
                hash_options=[],
                is_constraint=False,
                is_archive=False,
                is_wheel=False,
                is_url=False,
                is_vcs_url=False,
                is_name_at_url=False,
                is_local_path=False,
            ),
        )
    ]

    requirements = [str(r) for r in get_requirements_from_dependencies(dependencies)]

    assert requirements == []


def test_get_requirements_from_python_manifest_securely():
    sdist_location = "tests/data/secure-setup"
    setup_py_emptyrequires = "setup-emptyrequires.py"
    setup_py_norequires = "setup-norequires.py"
    setup_py_requires = "setup-requires.py"
    analyze_setup_py_insecurely = False
    try:
        ret = list(
            get_requirements_from_python_manifest(
                sdist_location,
                sdist_location + "/" + setup_py_norequires,
                [sdist_location + "/" + setup_py_norequires],
                analyze_setup_py_insecurely,
            )
        )
        assert ret == []
    except Exception:
        pytest.fail("Failure parsing setup.py where requirements are not provided.")
    try:
        ret = list(
            get_requirements_from_python_manifest(
                sdist_location,
                sdist_location + "/" + setup_py_emptyrequires,
                [sdist_location + "/" + setup_py_emptyrequires],
                analyze_setup_py_insecurely,
            )
        )
        assert ret == []
    except Exception:
        pytest.fail("Failure getting empty requirements securely from setup.py.")
    with pytest.raises(Exception):
        ret = list(
            get_requirements_from_python_manifest(
                sdist_location,
                sdist_location + "/" + setup_py_requires,
                [sdist_location + "/" + setup_py_requires],
                analyze_setup_py_insecurely,
            ).next()
        )


def test_setup_py_parsing_insecure():
    setup_py_file = setup_test_env.get_test_loc("insecure-setup/setup.py")
    reqs = [str(req) for req in list(parse_reqs_from_setup_py_insecurely(setup_py=setup_py_file))]
    assert reqs == ["isodate", "pyparsing", "six"]


def test_setup_py_parsing_insecure_testpkh():
    setup_py_file = setup_test_env.get_test_loc("insecure-setup-2/setup.py")
    reqs = [str(req) for req in list(parse_reqs_from_setup_py_insecurely(setup_py=setup_py_file))]
    assert reqs == [
        "CairoSVG<2.0.0,>=1.0.20",
        "click>=5.0.0",
        "invenio[auth,base,metadata]>=3.0.0",
        "invenio-records==1.0.*,>=1.0.0",
        "mock>=1.3.0",
    ]


@patch("python_inspector.resolution.PythonInputProvider.get_versions_for_package")
def test_iter_matches(mock_versions):
    repos = get_current_indexes()
    mock_versions.return_value = []
    provider = PythonInputProvider(repos=repos)
    with pytest.raises(NoVersionsFound):
        list(provider._iter_matches("foo-bar", {"foo-bar": []}, {"foo-bar": []}))<|MERGE_RESOLUTION|>--- conflicted
+++ resolved
@@ -52,7 +52,7 @@
         get_resolved_dependencies(
             requirements=[requirement],
             environment=env,
-            repos=repos or [PYPI_PUBLIC_REPO],
+            repos=repos or get_current_indexes(),
             as_tree=as_tree,
         )
     )
@@ -63,15 +63,6 @@
 def test_get_resolved_dependencies_with_flask_and_python_310():
     req = Requirement("flask==2.1.2")
     req.is_requirement_resolved = True
-<<<<<<< HEAD
-    _, plist = get_resolved_dependencies(
-        requirements=[req],
-        environment=Environment(
-            python_version="310",
-            operating_system="linux",
-        ),
-        repos=get_current_indexes(),
-=======
 
     expected_file = setup_test_env.get_test_loc(
         "resolved_deps/flask-310-expected.json", must_exist=False
@@ -82,7 +73,6 @@
         expected_file=expected_file,
         python_version="310",
         operating_system="linux",
->>>>>>> a0311e0f
         as_tree=False,
     )
 
@@ -91,15 +81,6 @@
 def test_get_resolved_dependencies_with_flask_and_python_310_windows():
     req = Requirement("flask==2.1.2")
     req.is_requirement_resolved = True
-<<<<<<< HEAD
-    _, plist = get_resolved_dependencies(
-        requirements=[req],
-        environment=Environment(
-            python_version="310",
-            operating_system="windows",
-        ),
-        repos=get_current_indexes(),
-=======
 
     expected_file = setup_test_env.get_test_loc(
         "resolved_deps/flask-310-win-expected.json", must_exist=False
@@ -110,7 +91,6 @@
         expected_file=expected_file,
         python_version="310",
         operating_system="windows",
->>>>>>> a0311e0f
         as_tree=False,
     )
 
@@ -119,20 +99,9 @@
 def test_get_resolved_dependencies_with_flask_and_python_36():
     req = Requirement("flask")
     req.is_requirement_resolved = False
-<<<<<<< HEAD
-    _, plist = get_resolved_dependencies(
-        requirements=[req],
-        environment=Environment(
-            python_version="36",
-            operating_system="linux",
-        ),
-        repos=get_current_indexes(),
-        as_tree=False,
-=======
 
     expected_file = setup_test_env.get_test_loc(
         "resolved_deps/flask-36-expected.json", must_exist=False
->>>>>>> a0311e0f
     )
 
     check_get_resolved_dependencies(
@@ -159,30 +128,10 @@
         python_version="39",
         operating_system="linux",
         as_tree=False,
-<<<<<<< HEAD
-        environment=Environment(
-            python_version="38",
-            operating_system="linux",
-        ),
-        repos=get_current_indexes(),
-    )
-
-    assert plist == [
-        "pkg:pypi/click@8.1.8",
-        "pkg:pypi/flask@2.1.3",
-        "pkg:pypi/importlib-metadata@8.5.0",
-        "pkg:pypi/itsdangerous@2.2.0",
-        "pkg:pypi/jinja2@3.1.6",
-        "pkg:pypi/markupsafe@2.1.5",
-        "pkg:pypi/werkzeug@3.0.6",
-        "pkg:pypi/zipp@3.20.2",
-    ]
-=======
     )
 
 
 # fbgemm_gpu-1.2.0+cu118-cp312-cp312-manylinux_2_28_x86_64.whl
->>>>>>> a0311e0f
 
 
 @pytest.mark.online
@@ -210,19 +159,8 @@
 def test_without_supported_wheels():
     req = Requirement("autobahn==22.3.2")
     req.is_requirement_resolved = True
-<<<<<<< HEAD
-    _, plist = get_resolved_dependencies(
-        requirements=[req],
-        as_tree=False,
-        repos=get_current_indexes(),
-        environment=Environment(
-            python_version="38",
-            operating_system="linux",
-        ),
-=======
     expected_file = setup_test_env.get_test_loc(
         "resolved_deps/autobahn-310-expected.json", must_exist=False
->>>>>>> a0311e0f
     )
 
     check_get_resolved_dependencies(
