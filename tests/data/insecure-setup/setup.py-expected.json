--- conflicted
+++ resolved
@@ -2,11 +2,7 @@
   "headers": {
     "tool_name": "python-inspector",
     "tool_homepageurl": "https://github.com/aboutcode-org/python-inspector",
-<<<<<<< HEAD
-    "tool_version": "0.12.0",
-=======
     "tool_version": "0.13.0",
->>>>>>> bb4f3336
     "options": [
       "--analyze-setup-py-insecurely",
       "--json <file>",
@@ -257,72 +253,6 @@
     {
       "type": "pypi",
       "namespace": null,
-<<<<<<< HEAD
-      "name": "pyparsing",
-      "version": "2.4.7",
-      "qualifiers": {},
-      "subpath": null,
-      "primary_language": "Python",
-      "description": "Python parsing module\nPyParsing -- A Python Parsing Module\n====================================\n\n|Build Status|\n\nIntroduction\n============\n\nThe pyparsing module is an alternative approach to creating and\nexecuting simple grammars, vs. the traditional lex/yacc approach, or the\nuse of regular expressions. The pyparsing module provides a library of\nclasses that client code uses to construct the grammar directly in\nPython code.\n\n*[Since first writing this description of pyparsing in late 2003, this\ntechnique for developing parsers has become more widespread, under the\nname Parsing Expression Grammars - PEGs. See more information on PEGs at*\nhttps://en.wikipedia.org/wiki/Parsing_expression_grammar *.]*\n\nHere is a program to parse ``\"Hello, World!\"`` (or any greeting of the form\n``\"salutation, addressee!\"``):\n\n.. code:: python\n\n    from pyparsing import Word, alphas\n    greet = Word(alphas) + \",\" + Word(alphas) + \"!\"\n    hello = \"Hello, World!\"\n    print(hello, \"->\", greet.parseString(hello))\n\nThe program outputs the following::\n\n    Hello, World! -> ['Hello', ',', 'World', '!']\n\nThe Python representation of the grammar is quite readable, owing to the\nself-explanatory class names, and the use of '+', '|' and '^' operator\ndefinitions.\n\nThe parsed results returned from ``parseString()`` can be accessed as a\nnested list, a dictionary, or an object with named attributes.\n\nThe pyparsing module handles some of the problems that are typically\nvexing when writing text parsers:\n\n- extra or missing whitespace (the above program will also handle ``\"Hello,World!\"``, ``\"Hello , World !\"``, etc.)\n- quoted strings\n- embedded comments\n\nThe examples directory includes a simple SQL parser, simple CORBA IDL\nparser, a config file parser, a chemical formula parser, and a four-\nfunction algebraic notation parser, among many others.\n\nDocumentation\n=============\n\nThere are many examples in the online docstrings of the classes\nand methods in pyparsing. You can find them compiled into online docs\nat https://pyparsing-docs.readthedocs.io/en/latest/. Additional\ndocumentation resources and project info are listed in the online\nGitHub wiki, at https://github.com/pyparsing/pyparsing/wiki. An\nentire directory of examples is at\nhttps://github.com/pyparsing/pyparsing/tree/master/examples.\n\nLicense\n=======\n\nMIT License. See header of pyparsing.py\n\nHistory\n=======\n\nSee CHANGES file.\n\n.. |Build Status| image:: https://travis-ci.org/pyparsing/pyparsing.svg?branch=master\n   :target: https://travis-ci.org/pyparsing/pyparsing",
-      "release_date": "2020-04-05T22:21:25",
-      "parties": [
-        {
-          "type": "person",
-          "role": "author",
-          "name": "Paul McGuire",
-          "email": "ptmcg@users.sourceforge.net",
-          "url": null
-        }
-      ],
-      "keywords": [
-        "Development Status :: 5 - Production/Stable",
-        "Intended Audience :: Developers",
-        "Intended Audience :: Information Technology",
-        "Operating System :: OS Independent",
-        "Programming Language :: Python",
-        "Programming Language :: Python :: 2",
-        "Programming Language :: Python :: 2.6",
-        "Programming Language :: Python :: 2.7",
-        "Programming Language :: Python :: 3",
-        "Programming Language :: Python :: 3.3",
-        "Programming Language :: Python :: 3.4",
-        "Programming Language :: Python :: 3.5",
-        "Programming Language :: Python :: 3.6",
-        "Programming Language :: Python :: 3.7",
-        "Programming Language :: Python :: 3.8"
-      ],
-      "homepage_url": "https://github.com/pyparsing/pyparsing/",
-      "download_url": "https://files.pythonhosted.org/packages/c1/47/dfc9c342c9842bbe0036c7f763d2d6686bcf5eb1808ba3e170afdb282210/pyparsing-2.4.7.tar.gz",
-      "size": 649718,
-      "sha1": null,
-      "md5": "f0953e47a0112f7a65aec2305ffdf7b4",
-      "sha256": "c203ec8783bf771a155b207279b9bccb8dea02d8f0c9e5f8ead507bc3246ecc1",
-      "sha512": null,
-      "bug_tracking_url": null,
-      "code_view_url": null,
-      "vcs_url": null,
-      "copyright": null,
-      "license_expression": null,
-      "declared_license": {
-        "license": "MIT License",
-        "classifiers": [
-          "License :: OSI Approved :: MIT License"
-        ]
-      },
-      "notice_text": null,
-      "source_packages": [],
-      "file_references": [],
-      "extra_data": {},
-      "dependencies": [],
-      "repository_homepage_url": null,
-      "repository_download_url": null,
-      "api_data_url": "https://pypi.org/pypi/pyparsing/2.4.7/json",
-      "datasource_id": null,
-      "purl": "pkg:pypi/pyparsing@2.4.7"
-    },
-    {
-      "type": "pypi",
-      "namespace": null,
       "name": "six",
       "version": "1.17.0",
       "qualifiers": {},
@@ -375,76 +305,6 @@
       "api_data_url": "https://pypi.org/pypi/six/1.17.0/json",
       "datasource_id": null,
       "purl": "pkg:pypi/six@1.17.0"
-    },
-    {
-      "type": "pypi",
-      "namespace": null,
-=======
->>>>>>> bb4f3336
-      "name": "six",
-      "version": "1.17.0",
-      "qualifiers": {},
-      "subpath": null,
-      "primary_language": "Python",
-      "description": "Python 2 and 3 compatibility utilities\n.. image:: https://img.shields.io/pypi/v/six.svg\n   :target: https://pypi.org/project/six/\n   :alt: six on PyPI\n\n.. image:: https://readthedocs.org/projects/six/badge/?version=latest\n   :target: https://six.readthedocs.io/\n   :alt: six's documentation on Read the Docs\n\n.. image:: https://img.shields.io/badge/license-MIT-green.svg\n   :target: https://github.com/benjaminp/six/blob/master/LICENSE\n   :alt: MIT License badge\n\nSix is a Python 2 and 3 compatibility library.  It provides utility functions\nfor smoothing over the differences between the Python versions with the goal of\nwriting Python code that is compatible on both Python versions.  See the\ndocumentation for more information on what is provided.\n\nSix supports Python 2.7 and 3.3+.  It is contained in only one Python\nfile, so it can be easily copied into your project. (The copyright and license\nnotice must be retained.)\n\nOnline documentation is at https://six.readthedocs.io/.\n\nBugs can be reported to https://github.com/benjaminp/six.  The code can also\nbe found there.",
-<<<<<<< HEAD
-      "release_date": "2024-12-04T17:35:28",
-=======
-      "release_date": "2024-12-04T17:35:26",
->>>>>>> bb4f3336
-      "parties": [
-        {
-          "type": "person",
-          "role": "author",
-          "name": "Benjamin Peterson",
-          "email": "benjamin@python.org",
-          "url": null
-        }
-      ],
-      "keywords": [
-        "Development Status :: 5 - Production/Stable",
-        "Intended Audience :: Developers",
-        "Programming Language :: Python :: 2",
-        "Programming Language :: Python :: 3",
-        "Topic :: Software Development :: Libraries",
-        "Topic :: Utilities"
-      ],
-      "homepage_url": "https://github.com/benjaminp/six",
-<<<<<<< HEAD
-      "download_url": "https://files.pythonhosted.org/packages/94/e7/b2c673351809dca68a0e064b6af791aa332cf192da575fd474ed7d6f16a2/six-1.17.0.tar.gz",
-      "size": 34031,
-      "sha1": null,
-      "md5": "a0387fe15662c71057b4fb2b7aa9056a",
-      "sha256": "ff70335d468e7eb6ec65b95b99d3a2836546063f63acc5171de367e834932a81",
-=======
-      "download_url": "https://files.pythonhosted.org/packages/b7/ce/149a00dd41f10bc29e5921b496af8b574d8413afcd5e30dfa0ed46c2cc5e/six-1.17.0-py2.py3-none-any.whl",
-      "size": 11050,
-      "sha1": null,
-      "md5": "090bac7d568f9c1f64b671de641ccdee",
-      "sha256": "4721f391ed90541fddacab5acf947aa0d3dc7d27b2e1e8eda2be8970586c3274",
->>>>>>> bb4f3336
-      "sha512": null,
-      "bug_tracking_url": null,
-      "code_view_url": null,
-      "vcs_url": null,
-      "copyright": null,
-      "license_expression": null,
-      "declared_license": {
-        "license": "MIT",
-        "classifiers": [
-          "License :: OSI Approved :: MIT License"
-        ]
-      },
-      "notice_text": null,
-      "source_packages": [],
-      "file_references": [],
-      "extra_data": {},
-      "dependencies": [],
-      "repository_homepage_url": null,
-      "repository_download_url": null,
-      "api_data_url": "https://pypi.org/pypi/six/1.17.0/json",
-      "datasource_id": null,
-      "purl": "pkg:pypi/six@1.17.0"
     }
   ],
   "resolved_dependencies_graph": [
