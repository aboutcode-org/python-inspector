{
  "headers": {
    "tool_name": "python-inspector",
    "tool_homepageurl": "https://github.com/aboutcode-org/python-inspector",
<<<<<<< HEAD
    "tool_version": "0.12.0",
=======
    "tool_version": "0.13.0",
>>>>>>> bb4f3336
    "options": [
      "--json <file>",
      "--python-version 38",
      "--specifier zipp==3.8.0"
    ],
    "notice": "Dependency tree generated with python-inspector.\npython-inspector is a free software tool from nexB Inc. and others.\nVisit https://github.com/aboutcode-org/python-inspector/ for support and download.",
    "warnings": [],
    "errors": []
  },
  "files": [],
  "packages": [
    {
      "type": "pypi",
      "namespace": null,
      "name": "zipp",
      "version": "3.8.0",
      "qualifiers": {},
      "subpath": null,
      "primary_language": "Python",
      "description": "Backport of pathlib-compatible object wrapper for zip files\n.. image:: https://img.shields.io/pypi/v/zipp.svg\n   :target: `PyPI link`_\n\n.. image:: https://img.shields.io/pypi/pyversions/zipp.svg\n   :target: `PyPI link`_\n\n.. _PyPI link: https://pypi.org/project/zipp\n\n.. image:: https://github.com/jaraco/zipp/workflows/tests/badge.svg\n   :target: https://github.com/jaraco/zipp/actions?query=workflow%3A%22tests%22\n   :alt: tests\n\n.. image:: https://img.shields.io/badge/code%20style-black-000000.svg\n   :target: https://github.com/psf/black\n   :alt: Code style: Black\n\n.. .. image:: https://readthedocs.org/projects/skeleton/badge/?version=latest\n..    :target: https://skeleton.readthedocs.io/en/latest/?badge=latest\n\n.. image:: https://img.shields.io/badge/skeleton-2022-informational\n   :target: https://blog.jaraco.com/skeleton\n\n\nA pathlib-compatible Zipfile object wrapper. Official backport of the standard library\n`Path object <https://docs.python.org/3.8/library/zipfile.html#path-objects>`_.\n\n\nCompatibility\n=============\n\nNew features are introduced in this third-party library and later merged\ninto CPython. The following table indicates which versions of this library\nwere contributed to different versions in the standard library:\n\n.. list-table::\n   :header-rows: 1\n\n   * - zipp\n     - stdlib\n   * - 3.5\n     - 3.11\n   * - 3.3\n     - 3.9\n   * - 1.0\n     - 3.8\n\n\nUsage\n=====\n\nUse ``zipp.Path`` in place of ``zipfile.Path`` on any Python.",
      "release_date": "2022-04-03T15:07:27",
      "parties": [
        {
          "type": "person",
          "role": "author",
          "name": "Jason R. Coombs",
          "email": "jaraco@jaraco.com",
          "url": null
        }
      ],
      "keywords": [
        "Development Status :: 5 - Production/Stable",
        "Intended Audience :: Developers",
        "Programming Language :: Python :: 3",
        "Programming Language :: Python :: 3 :: Only"
      ],
      "homepage_url": "https://github.com/jaraco/zipp",
      "download_url": "https://files.pythonhosted.org/packages/80/0e/16a7ee38617aab6a624e95948d314097cc2669edae9b02ded53309941cfc/zipp-3.8.0-py3-none-any.whl",
      "size": 5369,
      "sha1": null,
      "md5": "da531f1b3a5c5e65470cb74729242bfc",
      "sha256": "c4f6e5bbf48e74f7a38e7cc5b0480ff42b0ae5178957d564d18932525d5cf099",
      "sha512": null,
      "bug_tracking_url": null,
      "code_view_url": null,
      "vcs_url": null,
      "copyright": null,
      "license_expression": null,
      "declared_license": {
        "classifiers": [
          "License :: OSI Approved :: MIT License"
        ]
      },
      "notice_text": null,
      "source_packages": [],
      "file_references": [],
      "extra_data": {},
      "dependencies": [],
      "repository_homepage_url": null,
      "repository_download_url": null,
      "api_data_url": "https://pypi.org/pypi/zipp/3.8.0/json",
      "datasource_id": null,
      "purl": "pkg:pypi/zipp@3.8.0"
    }
  ],
  "resolved_dependencies_graph": [
    {
      "package": "pkg:pypi/zipp@3.8.0",
      "dependencies": []
    }
  ]
}<|MERGE_RESOLUTION|>--- conflicted
+++ resolved
@@ -2,11 +2,7 @@
   "headers": {
     "tool_name": "python-inspector",
     "tool_homepageurl": "https://github.com/aboutcode-org/python-inspector",
-<<<<<<< HEAD
-    "tool_version": "0.12.0",
-=======
     "tool_version": "0.13.0",
->>>>>>> bb4f3336
     "options": [
       "--json <file>",
       "--python-version 38",
