--- conflicted
+++ resolved
@@ -369,65 +369,6 @@
     {
       "type": "pypi",
       "namespace": null,
-<<<<<<< HEAD
-      "name": "simplekml",
-      "version": "1.3.5",
-      "qualifiers": {},
-      "subpath": null,
-      "primary_language": "Python",
-      "description": "A Simple KML creator\nSimplekml is a python package which enables you to generate KML with as little effort as possible.\n\nAt the time of making this package nothing was available (at least I could not find anything) that could create KML files easily. You needed a lot of bloated code to even create a simple point. This is understandable because the KML standard is quite extensive, but what if you just work with the simple elements of KML like Document, Folder, Point, LineString and Polygon? This package supports those elements and everything documented in the KML Reference. With simplekml creating a KML file containing a point as simple as:\n\n```python\nimport simplekml\nkml = simplekml.Kml()\nkml.newpoint(name=\"Kirstenbosch\", coords=[(18.432314,-33.988862)])\nkml.save(\"botanicalgarden.kml\")\n```\n\nSee the [Homepage](http://readthedocs.org/projects/simplekml/) for usage, documentation and a reference.",
-      "release_date": "2020-04-02T12:19:42",
-      "parties": [
-        {
-          "type": "person",
-          "role": "author",
-          "name": "2011-2016 Kyle Lancaster | 2019 Patrick Eisoldt",
-          "email": "patrick@eisoldt.com",
-          "url": null
-        }
-      ],
-      "keywords": [
-        "Development Status :: 5 - Production/Stable",
-        "Operating System :: OS Independent",
-        "Programming Language :: Python",
-        "Programming Language :: Python :: 2.7",
-        "Programming Language :: Python :: 3",
-        "Programming Language :: Python :: 3.8",
-        "Topic :: Scientific/Engineering :: GIS",
-        "Topic :: Software Development :: Libraries :: Python Modules"
-      ],
-      "homepage_url": "http://readthedocs.org/projects/simplekml/",
-      "download_url": "https://files.pythonhosted.org/packages/62/de/a75c0c8341a2edd186e14648c231c92c9e672dd38c544089615140c28ac6/simplekml-1.3.5.tar.gz",
-      "size": 39069,
-      "sha1": null,
-      "md5": "23f9cf9efa5e08981b7b004ce0ce5cb3",
-      "sha256": "657b4e20177299a4e80bacfafff1f91102010bc23dc0ce7a7ae43bdd4246049e",
-      "sha512": null,
-      "bug_tracking_url": null,
-      "code_view_url": null,
-      "vcs_url": null,
-      "copyright": null,
-      "license_expression": null,
-      "declared_license": {
-        "license": "GNU Lesser General Public License v3+",
-        "classifiers": [
-          "License :: OSI Approved :: GNU Lesser General Public License v3 or later (LGPLv3+)"
-        ]
-      },
-      "notice_text": null,
-      "source_packages": [],
-      "file_references": [],
-      "extra_data": {},
-      "dependencies": [],
-      "repository_homepage_url": null,
-      "repository_download_url": null,
-      "api_data_url": "https://pypi.org/pypi/simplekml/1.3.5/json",
-      "datasource_id": null,
-      "purl": "pkg:pypi/simplekml@1.3.5"
-    },
-    {
-      "type": "pypi",
-      "namespace": null,
       "name": "six",
       "version": "1.17.0",
       "qualifiers": {},
@@ -480,76 +421,6 @@
       "api_data_url": "https://pypi.org/pypi/six/1.17.0/json",
       "datasource_id": null,
       "purl": "pkg:pypi/six@1.17.0"
-    },
-    {
-      "type": "pypi",
-      "namespace": null,
-=======
->>>>>>> bb4f3336
-      "name": "six",
-      "version": "1.17.0",
-      "qualifiers": {},
-      "subpath": null,
-      "primary_language": "Python",
-      "description": "Python 2 and 3 compatibility utilities\n.. image:: https://img.shields.io/pypi/v/six.svg\n   :target: https://pypi.org/project/six/\n   :alt: six on PyPI\n\n.. image:: https://readthedocs.org/projects/six/badge/?version=latest\n   :target: https://six.readthedocs.io/\n   :alt: six's documentation on Read the Docs\n\n.. image:: https://img.shields.io/badge/license-MIT-green.svg\n   :target: https://github.com/benjaminp/six/blob/master/LICENSE\n   :alt: MIT License badge\n\nSix is a Python 2 and 3 compatibility library.  It provides utility functions\nfor smoothing over the differences between the Python versions with the goal of\nwriting Python code that is compatible on both Python versions.  See the\ndocumentation for more information on what is provided.\n\nSix supports Python 2.7 and 3.3+.  It is contained in only one Python\nfile, so it can be easily copied into your project. (The copyright and license\nnotice must be retained.)\n\nOnline documentation is at https://six.readthedocs.io/.\n\nBugs can be reported to https://github.com/benjaminp/six.  The code can also\nbe found there.",
-<<<<<<< HEAD
-      "release_date": "2024-12-04T17:35:28",
-=======
-      "release_date": "2024-12-04T17:35:26",
->>>>>>> bb4f3336
-      "parties": [
-        {
-          "type": "person",
-          "role": "author",
-          "name": "Benjamin Peterson",
-          "email": "benjamin@python.org",
-          "url": null
-        }
-      ],
-      "keywords": [
-        "Development Status :: 5 - Production/Stable",
-        "Intended Audience :: Developers",
-        "Programming Language :: Python :: 2",
-        "Programming Language :: Python :: 3",
-        "Topic :: Software Development :: Libraries",
-        "Topic :: Utilities"
-      ],
-      "homepage_url": "https://github.com/benjaminp/six",
-<<<<<<< HEAD
-      "download_url": "https://files.pythonhosted.org/packages/94/e7/b2c673351809dca68a0e064b6af791aa332cf192da575fd474ed7d6f16a2/six-1.17.0.tar.gz",
-      "size": 34031,
-      "sha1": null,
-      "md5": "a0387fe15662c71057b4fb2b7aa9056a",
-      "sha256": "ff70335d468e7eb6ec65b95b99d3a2836546063f63acc5171de367e834932a81",
-=======
-      "download_url": "https://files.pythonhosted.org/packages/b7/ce/149a00dd41f10bc29e5921b496af8b574d8413afcd5e30dfa0ed46c2cc5e/six-1.17.0-py2.py3-none-any.whl",
-      "size": 11050,
-      "sha1": null,
-      "md5": "090bac7d568f9c1f64b671de641ccdee",
-      "sha256": "4721f391ed90541fddacab5acf947aa0d3dc7d27b2e1e8eda2be8970586c3274",
->>>>>>> bb4f3336
-      "sha512": null,
-      "bug_tracking_url": null,
-      "code_view_url": null,
-      "vcs_url": null,
-      "copyright": null,
-      "license_expression": null,
-      "declared_license": {
-        "license": "MIT",
-        "classifiers": [
-          "License :: OSI Approved :: MIT License"
-        ]
-      },
-      "notice_text": null,
-      "source_packages": [],
-      "file_references": [],
-      "extra_data": {},
-      "dependencies": [],
-      "repository_homepage_url": null,
-      "repository_download_url": null,
-      "api_data_url": "https://pypi.org/pypi/six/1.17.0/json",
-      "datasource_id": null,
-      "purl": "pkg:pypi/six@1.17.0"
     }
   ],
   "resolution": [
