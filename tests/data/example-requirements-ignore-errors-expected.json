{
  "headers": {
    "tool_name": "python-inspector",
    "tool_homepageurl": "https://github.com/aboutcode-org/python-inspector",
<<<<<<< HEAD
    "tool_version": "0.12.0",
=======
    "tool_version": "0.13.0",
>>>>>>> bb4f3336
    "options": [
      "--ignore-errors",
      "--json <file>",
      "--python-version 310",
      "--requirement tests/data/error-requirements.txt"
    ],
    "notice": "Dependency tree generated with python-inspector.\npython-inspector is a free software tool from nexB Inc. and others.\nVisit https://github.com/aboutcode-org/python-inspector/ for support and download.",
    "warnings": [],
    "errors": []
  },
  "files": [
    {
      "type": "file",
      "path": "tests/data/error-requirements.txt",
      "package_data": [
        {
          "type": "pypi",
          "namespace": null,
          "name": null,
          "version": null,
          "qualifiers": {},
          "subpath": null,
          "primary_language": "Python",
          "description": null,
          "release_date": null,
          "parties": [],
          "keywords": [],
          "homepage_url": null,
          "download_url": null,
          "size": null,
          "sha1": null,
          "md5": null,
          "sha256": null,
          "sha512": null,
          "bug_tracking_url": null,
          "code_view_url": null,
          "vcs_url": null,
          "copyright": null,
          "license_expression": null,
          "declared_license": null,
          "notice_text": null,
          "source_packages": [],
          "file_references": [],
          "extra_data": {},
          "dependencies": [
            {
              "purl": "pkg:pypi/pytest",
              "extracted_requirement": "pytest",
              "scope": "install",
              "is_runtime": true,
              "is_optional": false,
              "is_resolved": false,
              "resolved_package": {},
              "extra_data": {
                "is_editable": false,
                "link": null,
                "hash_options": [],
                "is_constraint": false,
                "is_archive": null,
                "is_wheel": false,
                "is_url": null,
                "is_vcs_url": null,
                "is_name_at_url": false,
                "is_local_path": null
              }
            },
            {
              "purl": "pkg:pypi/noexistingpacjagee",
              "extracted_requirement": "noexistingpacjagee",
              "scope": "install",
              "is_runtime": true,
              "is_optional": false,
              "is_resolved": false,
              "resolved_package": {},
              "extra_data": {
                "is_editable": false,
                "link": null,
                "hash_options": [],
                "is_constraint": false,
                "is_archive": null,
                "is_wheel": false,
                "is_url": null,
                "is_vcs_url": null,
                "is_name_at_url": false,
                "is_local_path": null
              }
            }
          ],
          "repository_homepage_url": null,
          "repository_download_url": null,
          "api_data_url": null,
          "datasource_id": "pip_requirements",
          "purl": null
        }
      ]
    }
  ],
  "packages": [
    {
      "type": "pypi",
      "namespace": null,
      "name": "exceptiongroup",
      "version": "1.2.2",
      "qualifiers": {},
      "subpath": null,
      "primary_language": "Python",
      "description": "Backport of PEP 654 (exception groups)\n.. image:: https://github.com/agronholm/exceptiongroup/actions/workflows/test.yml/badge.svg\n  :target: https://github.com/agronholm/exceptiongroup/actions/workflows/test.yml\n  :alt: Build Status\n.. image:: https://coveralls.io/repos/github/agronholm/exceptiongroup/badge.svg?branch=main\n  :target: https://coveralls.io/github/agronholm/exceptiongroup?branch=main\n  :alt: Code Coverage\n\nThis is a backport of the ``BaseExceptionGroup`` and ``ExceptionGroup`` classes from\nPython 3.11.\n\nIt contains the following:\n\n* The  ``exceptiongroup.BaseExceptionGroup`` and ``exceptiongroup.ExceptionGroup``\n  classes\n* A utility function (``exceptiongroup.catch()``) for catching exceptions possibly\n  nested in an exception group\n* Patches to the ``TracebackException`` class that properly formats exception groups\n  (installed on import)\n* An exception hook that handles formatting of exception groups through\n  ``TracebackException`` (installed on import)\n* Special versions of some of the functions from the ``traceback`` module, modified to\n  correctly handle exception groups even when monkey patching is disabled, or blocked by\n  another custom exception hook:\n\n  * ``traceback.format_exception()``\n  * ``traceback.format_exception_only()``\n  * ``traceback.print_exception()``\n  * ``traceback.print_exc()``\n* A backported version of ``contextlib.suppress()`` from Python 3.12.1 which also\n  handles suppressing exceptions inside exception groups\n\nIf this package is imported on Python 3.11 or later, the built-in implementations of the\nexception group classes are used instead, ``TracebackException`` is not monkey patched\nand the exception hook won't be installed.\n\nSee the `standard library documentation`_ for more information on exception groups.\n\n.. _standard library documentation: https://docs.python.org/3/library/exceptions.html\n\nCatching exceptions\n===================\n\nDue to the lack of the ``except*`` syntax introduced by `PEP 654`_ in earlier Python\nversions, you need to use ``exceptiongroup.catch()`` to catch exceptions that are\npotentially nested inside an exception group. This function returns a context manager\nthat calls the given handler for any exceptions matching the sole argument.\n\nThe argument to ``catch()`` must be a dict (or any ``Mapping``) where each key is either\nan exception class or an iterable of exception classes. Each value must be a callable\nthat takes a single positional argument. The handler will be called at most once, with\nan exception group as an argument which will contain all the exceptions that are any\nof the given types, or their subclasses. The exception group may contain nested groups\ncontaining more matching exceptions.\n\nThus, the following Python 3.11+ code:\n\n.. code-block:: python\n\n    try:\n        ...\n    except* (ValueError, KeyError) as excgroup:\n        for exc in excgroup.exceptions:\n            print('Caught exception:', type(exc))\n    except* RuntimeError:\n        print('Caught runtime error')\n\nwould be written with this backport like this:\n\n.. code-block:: python\n\n    from exceptiongroup import BaseExceptionGroup, catch\n\n    def value_key_err_handler(excgroup: BaseExceptionGroup) -> None:\n        for exc in excgroup.exceptions:\n            print('Caught exception:', type(exc))\n\n    def runtime_err_handler(exc: BaseExceptionGroup) -> None:\n        print('Caught runtime error')\n\n    with catch({\n        (ValueError, KeyError): value_key_err_handler,\n        RuntimeError: runtime_err_handler\n    }):\n        ...\n\n**NOTE**: Just like with ``except*``, you cannot handle ``BaseExceptionGroup`` or\n``ExceptionGroup`` with ``catch()``.\n\nSuppressing exceptions\n======================\n\nThis library contains a backport of the ``contextlib.suppress()`` context manager from\nPython 3.12.1. It allows you to selectively ignore certain exceptions, even when they're\ninside exception groups:\n\n.. code-block:: python\n\n    from exceptiongroup import suppress\n\n    with suppress(RuntimeError):\n        raise ExceptionGroup(\"\", [RuntimeError(\"boo\")])\n\nNotes on monkey patching\n========================\n\nTo make exception groups render properly when an unhandled exception group is being\nprinted out, this package does two things when it is imported on any Python version\nearlier than 3.11:\n\n#. The  ``traceback.TracebackException`` class is monkey patched to store extra\n   information about exception groups (in ``__init__()``) and properly format them (in\n   ``format()``)\n#. An exception hook is installed at ``sys.excepthook``, provided that no other hook is\n   already present. This hook causes the exception to be formatted using\n   ``traceback.TracebackException`` rather than the built-in rendered.\n\nIf ``sys.exceptionhook`` is found to be set to something else than the default when\n``exceptiongroup`` is imported, no monkeypatching is done at all.\n\nTo prevent the exception hook and patches from being installed, set the environment\nvariable ``EXCEPTIONGROUP_NO_PATCH`` to ``1``.\n\nFormatting exception groups\n---------------------------\n\nNormally, the monkey patching applied by this library on import will cause exception\ngroups to be printed properly in tracebacks. But in cases when the monkey patching is\nblocked by a third party exception hook, or monkey patching is explicitly disabled,\nyou can still manually format exceptions using the special versions of the ``traceback``\nfunctions, like ``format_exception()``, listed at the top of this page. They work just\nlike their counterparts in the ``traceback`` module, except that they use a separately\npatched subclass of ``TracebackException`` to perform the rendering.\n\nParticularly in cases where a library installs its own exception hook, it is recommended\nto use these special versions to do the actual formatting of exceptions/tracebacks.\n\n.. _PEP 654: https://www.python.org/dev/peps/pep-0654/",
      "release_date": "2024-07-12T22:25:58",
      "parties": [
        {
          "type": "person",
          "role": "author",
          "name": null,
          "email": "Alex Gr\u00f6nholm <alex.gronholm@nextday.fi>",
          "url": null
        }
      ],
      "keywords": [
        "Development Status :: 5 - Production/Stable",
        "Intended Audience :: Developers",
        "Programming Language :: Python",
        "Programming Language :: Python :: 3 :: Only",
        "Typing :: Typed"
      ],
      "homepage_url": null,
      "download_url": "https://files.pythonhosted.org/packages/02/cc/b7e31358aac6ed1ef2bb790a9746ac2c69bcb3c8588b41616914eb106eaf/exceptiongroup-1.2.2-py3-none-any.whl",
      "size": 16453,
      "sha1": null,
      "md5": "59d2b950145f615193c5ccb02795fdef",
      "sha256": "3111b9d131c238bec2f8f516e123e14ba243563fb135d3fe885990585aa7795b",
      "sha512": null,
      "bug_tracking_url": "https://github.com/agronholm/exceptiongroup/issues",
      "code_view_url": null,
      "vcs_url": null,
      "copyright": null,
      "license_expression": null,
      "declared_license": {
        "classifiers": [
          "License :: OSI Approved :: MIT License"
        ]
      },
      "notice_text": null,
      "source_packages": [],
      "file_references": [],
      "extra_data": {},
      "dependencies": [],
      "repository_homepage_url": null,
      "repository_download_url": null,
      "api_data_url": "https://pypi.org/pypi/exceptiongroup/1.2.2/json",
      "datasource_id": null,
      "purl": "pkg:pypi/exceptiongroup@1.2.2"
<<<<<<< HEAD
    },
    {
      "type": "pypi",
      "namespace": null,
      "name": "exceptiongroup",
      "version": "1.2.2",
      "qualifiers": {},
      "subpath": null,
      "primary_language": "Python",
      "description": "Backport of PEP 654 (exception groups)\n.. image:: https://github.com/agronholm/exceptiongroup/actions/workflows/test.yml/badge.svg\n  :target: https://github.com/agronholm/exceptiongroup/actions/workflows/test.yml\n  :alt: Build Status\n.. image:: https://coveralls.io/repos/github/agronholm/exceptiongroup/badge.svg?branch=main\n  :target: https://coveralls.io/github/agronholm/exceptiongroup?branch=main\n  :alt: Code Coverage\n\nThis is a backport of the ``BaseExceptionGroup`` and ``ExceptionGroup`` classes from\nPython 3.11.\n\nIt contains the following:\n\n* The  ``exceptiongroup.BaseExceptionGroup`` and ``exceptiongroup.ExceptionGroup``\n  classes\n* A utility function (``exceptiongroup.catch()``) for catching exceptions possibly\n  nested in an exception group\n* Patches to the ``TracebackException`` class that properly formats exception groups\n  (installed on import)\n* An exception hook that handles formatting of exception groups through\n  ``TracebackException`` (installed on import)\n* Special versions of some of the functions from the ``traceback`` module, modified to\n  correctly handle exception groups even when monkey patching is disabled, or blocked by\n  another custom exception hook:\n\n  * ``traceback.format_exception()``\n  * ``traceback.format_exception_only()``\n  * ``traceback.print_exception()``\n  * ``traceback.print_exc()``\n* A backported version of ``contextlib.suppress()`` from Python 3.12.1 which also\n  handles suppressing exceptions inside exception groups\n\nIf this package is imported on Python 3.11 or later, the built-in implementations of the\nexception group classes are used instead, ``TracebackException`` is not monkey patched\nand the exception hook won't be installed.\n\nSee the `standard library documentation`_ for more information on exception groups.\n\n.. _standard library documentation: https://docs.python.org/3/library/exceptions.html\n\nCatching exceptions\n===================\n\nDue to the lack of the ``except*`` syntax introduced by `PEP 654`_ in earlier Python\nversions, you need to use ``exceptiongroup.catch()`` to catch exceptions that are\npotentially nested inside an exception group. This function returns a context manager\nthat calls the given handler for any exceptions matching the sole argument.\n\nThe argument to ``catch()`` must be a dict (or any ``Mapping``) where each key is either\nan exception class or an iterable of exception classes. Each value must be a callable\nthat takes a single positional argument. The handler will be called at most once, with\nan exception group as an argument which will contain all the exceptions that are any\nof the given types, or their subclasses. The exception group may contain nested groups\ncontaining more matching exceptions.\n\nThus, the following Python 3.11+ code:\n\n.. code-block:: python\n\n    try:\n        ...\n    except* (ValueError, KeyError) as excgroup:\n        for exc in excgroup.exceptions:\n            print('Caught exception:', type(exc))\n    except* RuntimeError:\n        print('Caught runtime error')\n\nwould be written with this backport like this:\n\n.. code-block:: python\n\n    from exceptiongroup import BaseExceptionGroup, catch\n\n    def value_key_err_handler(excgroup: BaseExceptionGroup) -> None:\n        for exc in excgroup.exceptions:\n            print('Caught exception:', type(exc))\n\n    def runtime_err_handler(exc: BaseExceptionGroup) -> None:\n        print('Caught runtime error')\n\n    with catch({\n        (ValueError, KeyError): value_key_err_handler,\n        RuntimeError: runtime_err_handler\n    }):\n        ...\n\n**NOTE**: Just like with ``except*``, you cannot handle ``BaseExceptionGroup`` or\n``ExceptionGroup`` with ``catch()``.\n\nSuppressing exceptions\n======================\n\nThis library contains a backport of the ``contextlib.suppress()`` context manager from\nPython 3.12.1. It allows you to selectively ignore certain exceptions, even when they're\ninside exception groups:\n\n.. code-block:: python\n\n    from exceptiongroup import suppress\n\n    with suppress(RuntimeError):\n        raise ExceptionGroup(\"\", [RuntimeError(\"boo\")])\n\nNotes on monkey patching\n========================\n\nTo make exception groups render properly when an unhandled exception group is being\nprinted out, this package does two things when it is imported on any Python version\nearlier than 3.11:\n\n#. The  ``traceback.TracebackException`` class is monkey patched to store extra\n   information about exception groups (in ``__init__()``) and properly format them (in\n   ``format()``)\n#. An exception hook is installed at ``sys.excepthook``, provided that no other hook is\n   already present. This hook causes the exception to be formatted using\n   ``traceback.TracebackException`` rather than the built-in rendered.\n\nIf ``sys.exceptionhook`` is found to be set to something else than the default when\n``exceptiongroup`` is imported, no monkeypatching is done at all.\n\nTo prevent the exception hook and patches from being installed, set the environment\nvariable ``EXCEPTIONGROUP_NO_PATCH`` to ``1``.\n\nFormatting exception groups\n---------------------------\n\nNormally, the monkey patching applied by this library on import will cause exception\ngroups to be printed properly in tracebacks. But in cases when the monkey patching is\nblocked by a third party exception hook, or monkey patching is explicitly disabled,\nyou can still manually format exceptions using the special versions of the ``traceback``\nfunctions, like ``format_exception()``, listed at the top of this page. They work just\nlike their counterparts in the ``traceback`` module, except that they use a separately\npatched subclass of ``TracebackException`` to perform the rendering.\n\nParticularly in cases where a library installs its own exception hook, it is recommended\nto use these special versions to do the actual formatting of exceptions/tracebacks.\n\n.. _PEP 654: https://www.python.org/dev/peps/pep-0654/",
      "release_date": "2024-07-12T22:26:00",
      "parties": [
        {
          "type": "person",
          "role": "author",
          "name": null,
          "email": "Alex Gr\u00f6nholm <alex.gronholm@nextday.fi>",
          "url": null
        }
      ],
      "keywords": [
        "Development Status :: 5 - Production/Stable",
        "Intended Audience :: Developers",
        "Programming Language :: Python",
        "Programming Language :: Python :: 3 :: Only",
        "Typing :: Typed"
      ],
      "homepage_url": null,
      "download_url": "https://files.pythonhosted.org/packages/09/35/2495c4ac46b980e4ca1f6ad6db102322ef3ad2410b79fdde159a4b0f3b92/exceptiongroup-1.2.2.tar.gz",
      "size": 28883,
      "sha1": null,
      "md5": "e371f497eba3ca3fa6ac6f0dc2a08919",
      "sha256": "47c2edf7c6738fafb49fd34290706d1a1a2f4d1c6df275526b62cbb4aa5393cc",
      "sha512": null,
      "bug_tracking_url": "https://github.com/agronholm/exceptiongroup/issues",
      "code_view_url": null,
      "vcs_url": null,
      "copyright": null,
      "license_expression": null,
      "declared_license": {
        "classifiers": [
          "License :: OSI Approved :: MIT License"
        ]
      },
      "notice_text": null,
      "source_packages": [],
      "file_references": [],
      "extra_data": {},
      "dependencies": [],
      "repository_homepage_url": null,
      "repository_download_url": null,
      "api_data_url": "https://pypi.org/pypi/exceptiongroup/1.2.2/json",
      "datasource_id": null,
      "purl": "pkg:pypi/exceptiongroup@1.2.2"
=======
>>>>>>> bb4f3336
    },
    {
      "type": "pypi",
      "namespace": null,
      "name": "iniconfig",
      "version": "2.1.0",
      "qualifiers": {},
      "subpath": null,
      "primary_language": "Python",
      "description": "brain-dead simple config-ini parsing\niniconfig: brain-dead simple parsing of ini files\n=======================================================\n\niniconfig is a small and simple INI-file parser module\nhaving a unique set of features:\n\n* maintains order of sections and entries\n* supports multi-line values with or without line-continuations\n* supports \"#\" comments everywhere\n* raises errors with proper line-numbers\n* no bells and whistles like automatic substitutions\n* iniconfig raises an Error if two sections have the same name.\n\nIf you encounter issues or have feature wishes please report them to:\n\n    https://github.com/RonnyPfannschmidt/iniconfig/issues\n\nBasic Example\n===================================\n\nIf you have an ini file like this:\n\n.. code-block:: ini\n\n    # content of example.ini\n    [section1] # comment\n    name1=value1  # comment\n    name1b=value1,value2  # comment\n\n    [section2]\n    name2=\n        line1\n        line2\n\nthen you can do:\n\n.. code-block:: pycon\n\n    >>> import iniconfig\n    >>> ini = iniconfig.IniConfig(\"example.ini\")\n    >>> ini['section1']['name1'] # raises KeyError if not exists\n    'value1'\n    >>> ini.get('section1', 'name1b', [], lambda x: x.split(\",\"))\n    ['value1', 'value2']\n    >>> ini.get('section1', 'notexist', [], lambda x: x.split(\",\"))\n    []\n    >>> [x.name for x in list(ini)]\n    ['section1', 'section2']\n    >>> list(list(ini)[0].items())\n    [('name1', 'value1'), ('name1b', 'value1,value2')]\n    >>> 'section1' in ini\n    True\n    >>> 'inexistendsection' in ini\n    False",
      "release_date": "2025-03-19T20:10:01",
      "parties": [
        {
          "type": "person",
          "role": "author",
          "name": null,
          "email": "Ronny Pfannschmidt <opensource@ronnypfannschmidt.de>, Holger Krekel <holger.krekel@gmail.com>",
          "url": null
        }
      ],
      "keywords": [
        "Development Status :: 4 - Beta",
        "Intended Audience :: Developers",
        "Operating System :: MacOS :: MacOS X",
        "Operating System :: Microsoft :: Windows",
        "Operating System :: POSIX",
        "Programming Language :: Python :: 3",
        "Programming Language :: Python :: 3 :: Only",
        "Programming Language :: Python :: 3.10",
        "Programming Language :: Python :: 3.11",
        "Programming Language :: Python :: 3.12",
        "Programming Language :: Python :: 3.13",
<<<<<<< HEAD
        "Programming Language :: Python :: 3.8",
        "Programming Language :: Python :: 3.9",
        "Topic :: Software Development :: Libraries",
        "Topic :: Utilities"
      ],
      "homepage_url": null,
      "download_url": "https://files.pythonhosted.org/packages/2c/e1/e6716421ea10d38022b952c159d5161ca1193197fb744506875fbb87ea7b/iniconfig-2.1.0-py3-none-any.whl",
      "size": 6050,
      "sha1": null,
      "md5": "a3addcf2db108b0a2fd70a26e2504f22",
      "sha256": "9deba5723312380e77435581c6bf4935c94cbfab9b1ed33ef8d238ea168eb760",
      "sha512": null,
      "bug_tracking_url": null,
      "code_view_url": null,
      "vcs_url": null,
      "copyright": null,
      "license_expression": null,
      "declared_license": {
        "classifiers": [
          "License :: OSI Approved :: MIT License"
        ]
      },
      "notice_text": null,
      "source_packages": [],
      "file_references": [],
      "extra_data": {},
      "dependencies": [],
      "repository_homepage_url": null,
      "repository_download_url": null,
      "api_data_url": "https://pypi.org/pypi/iniconfig/2.1.0/json",
      "datasource_id": null,
      "purl": "pkg:pypi/iniconfig@2.1.0"
    },
    {
      "type": "pypi",
      "namespace": null,
      "name": "iniconfig",
      "version": "2.1.0",
      "qualifiers": {},
      "subpath": null,
      "primary_language": "Python",
      "description": "brain-dead simple config-ini parsing\niniconfig: brain-dead simple parsing of ini files\n=======================================================\n\niniconfig is a small and simple INI-file parser module\nhaving a unique set of features:\n\n* maintains order of sections and entries\n* supports multi-line values with or without line-continuations\n* supports \"#\" comments everywhere\n* raises errors with proper line-numbers\n* no bells and whistles like automatic substitutions\n* iniconfig raises an Error if two sections have the same name.\n\nIf you encounter issues or have feature wishes please report them to:\n\n    https://github.com/RonnyPfannschmidt/iniconfig/issues\n\nBasic Example\n===================================\n\nIf you have an ini file like this:\n\n.. code-block:: ini\n\n    # content of example.ini\n    [section1] # comment\n    name1=value1  # comment\n    name1b=value1,value2  # comment\n\n    [section2]\n    name2=\n        line1\n        line2\n\nthen you can do:\n\n.. code-block:: pycon\n\n    >>> import iniconfig\n    >>> ini = iniconfig.IniConfig(\"example.ini\")\n    >>> ini['section1']['name1'] # raises KeyError if not exists\n    'value1'\n    >>> ini.get('section1', 'name1b', [], lambda x: x.split(\",\"))\n    ['value1', 'value2']\n    >>> ini.get('section1', 'notexist', [], lambda x: x.split(\",\"))\n    []\n    >>> [x.name for x in list(ini)]\n    ['section1', 'section2']\n    >>> list(list(ini)[0].items())\n    [('name1', 'value1'), ('name1b', 'value1,value2')]\n    >>> 'section1' in ini\n    True\n    >>> 'inexistendsection' in ini\n    False",
      "release_date": "2025-03-19T20:09:59",
      "parties": [
        {
          "type": "person",
          "role": "author",
          "name": null,
          "email": "Ronny Pfannschmidt <opensource@ronnypfannschmidt.de>, Holger Krekel <holger.krekel@gmail.com>",
          "url": null
        }
      ],
      "keywords": [
        "Development Status :: 4 - Beta",
        "Intended Audience :: Developers",
        "Operating System :: MacOS :: MacOS X",
        "Operating System :: Microsoft :: Windows",
        "Operating System :: POSIX",
        "Programming Language :: Python :: 3",
        "Programming Language :: Python :: 3 :: Only",
        "Programming Language :: Python :: 3.10",
        "Programming Language :: Python :: 3.11",
        "Programming Language :: Python :: 3.12",
        "Programming Language :: Python :: 3.13",
=======
>>>>>>> bb4f3336
        "Programming Language :: Python :: 3.8",
        "Programming Language :: Python :: 3.9",
        "Topic :: Software Development :: Libraries",
        "Topic :: Utilities"
      ],
      "homepage_url": null,
<<<<<<< HEAD
      "download_url": "https://files.pythonhosted.org/packages/f2/97/ebf4da567aa6827c909642694d71c9fcf53e5b504f2d96afea02718862f3/iniconfig-2.1.0.tar.gz",
      "size": 4793,
      "sha1": null,
      "md5": "437ede5b20b0ab2e76ca08f02b5c49dd",
      "sha256": "3abbd2e30b36733fee78f9c7f7308f2d0050e88f0087fd25c2645f63c773e1c7",
=======
      "download_url": "https://files.pythonhosted.org/packages/2c/e1/e6716421ea10d38022b952c159d5161ca1193197fb744506875fbb87ea7b/iniconfig-2.1.0-py3-none-any.whl",
      "size": 6050,
      "sha1": null,
      "md5": "a3addcf2db108b0a2fd70a26e2504f22",
      "sha256": "9deba5723312380e77435581c6bf4935c94cbfab9b1ed33ef8d238ea168eb760",
>>>>>>> bb4f3336
      "sha512": null,
      "bug_tracking_url": null,
      "code_view_url": null,
      "vcs_url": null,
      "copyright": null,
      "license_expression": "MIT",
      "declared_license": {
        "classifiers": [
          "License :: OSI Approved :: MIT License"
        ]
      },
      "notice_text": null,
      "source_packages": [],
      "file_references": [],
      "extra_data": {},
      "dependencies": [],
      "repository_homepage_url": null,
      "repository_download_url": null,
      "api_data_url": "https://pypi.org/pypi/iniconfig/2.1.0/json",
<<<<<<< HEAD
      "datasource_id": null,
      "purl": "pkg:pypi/iniconfig@2.1.0"
    },
    {
      "type": "pypi",
      "namespace": null,
      "name": "packaging",
      "version": "24.2",
      "qualifiers": {},
      "subpath": null,
      "primary_language": "Python",
      "description": "Core utilities for Python packages\npackaging\n=========\n\n.. start-intro\n\nReusable core utilities for various Python Packaging\n`interoperability specifications <https://packaging.python.org/specifications/>`_.\n\nThis library provides utilities that implement the interoperability\nspecifications which have clearly one correct behaviour (eg: :pep:`440`)\nor benefit greatly from having a single shared implementation (eg: :pep:`425`).\n\n.. end-intro\n\nThe ``packaging`` project includes the following: version handling, specifiers,\nmarkers, requirements, tags, utilities.\n\nDocumentation\n-------------\n\nThe `documentation`_ provides information and the API for the following:\n\n- Version Handling\n- Specifiers\n- Markers\n- Requirements\n- Tags\n- Utilities\n\nInstallation\n------------\n\nUse ``pip`` to install these utilities::\n\n    pip install packaging\n\nThe ``packaging`` library uses calendar-based versioning (``YY.N``).\n\nDiscussion\n----------\n\nIf you run into bugs, you can file them in our `issue tracker`_.\n\nYou can also join ``#pypa`` on Freenode to ask questions or get involved.\n\n\n.. _`documentation`: https://packaging.pypa.io/\n.. _`issue tracker`: https://github.com/pypa/packaging/issues\n\n\nCode of Conduct\n---------------\n\nEveryone interacting in the packaging project's codebases, issue trackers, chat\nrooms, and mailing lists is expected to follow the `PSF Code of Conduct`_.\n\n.. _PSF Code of Conduct: https://github.com/pypa/.github/blob/main/CODE_OF_CONDUCT.md\n\nContributing\n------------\n\nThe ``CONTRIBUTING.rst`` file outlines how to contribute to this project as\nwell as how to report a potential security issue. The documentation for this\nproject also covers information about `project development`_ and `security`_.\n\n.. _`project development`: https://packaging.pypa.io/en/latest/development/\n.. _`security`: https://packaging.pypa.io/en/latest/security/\n\nProject History\n---------------\n\nPlease review the ``CHANGELOG.rst`` file or the `Changelog documentation`_ for\nrecent changes and project history.\n\n.. _`Changelog documentation`: https://packaging.pypa.io/en/latest/changelog/",
      "release_date": "2024-11-08T09:47:44",
      "parties": [
        {
          "type": "person",
          "role": "author",
          "name": null,
          "email": "Donald Stufft <donald@stufft.io>",
          "url": null
        }
      ],
      "keywords": [
        "Development Status :: 5 - Production/Stable",
        "Intended Audience :: Developers",
        "Programming Language :: Python",
        "Programming Language :: Python :: 3",
        "Programming Language :: Python :: 3 :: Only",
        "Programming Language :: Python :: 3.10",
        "Programming Language :: Python :: 3.11",
        "Programming Language :: Python :: 3.12",
        "Programming Language :: Python :: 3.13",
        "Programming Language :: Python :: 3.8",
        "Programming Language :: Python :: 3.9",
        "Programming Language :: Python :: Implementation :: CPython",
        "Programming Language :: Python :: Implementation :: PyPy",
        "Typing :: Typed"
      ],
      "homepage_url": null,
      "download_url": "https://files.pythonhosted.org/packages/88/ef/eb23f262cca3c0c4eb7ab1933c3b1f03d021f2c48f54763065b6f0e321be/packaging-24.2-py3-none-any.whl",
      "size": 65451,
      "sha1": null,
      "md5": "137b07612433f1ad2cd27dd8ab38ce49",
      "sha256": "09abb1bccd265c01f4a3aa3f7a7db064b36514d2cba19a2f694fe6150451a759",
      "sha512": null,
      "bug_tracking_url": null,
      "code_view_url": "https://github.com/pypa/packaging",
      "vcs_url": null,
      "copyright": null,
      "license_expression": null,
      "declared_license": {
        "classifiers": [
          "License :: OSI Approved :: Apache Software License",
          "License :: OSI Approved :: BSD License"
        ]
      },
      "notice_text": null,
      "source_packages": [],
      "file_references": [],
      "extra_data": {},
      "dependencies": [],
      "repository_homepage_url": null,
      "repository_download_url": null,
      "api_data_url": "https://pypi.org/pypi/packaging/24.2/json",
      "datasource_id": null,
      "purl": "pkg:pypi/packaging@24.2"
=======
      "datasource_id": null,
      "purl": "pkg:pypi/iniconfig@2.1.0"
>>>>>>> bb4f3336
    },
    {
      "type": "pypi",
      "namespace": null,
      "name": "packaging",
      "version": "24.2",
      "qualifiers": {},
      "subpath": null,
      "primary_language": "Python",
      "description": "Core utilities for Python packages\npackaging\n=========\n\n.. start-intro\n\nReusable core utilities for various Python Packaging\n`interoperability specifications <https://packaging.python.org/specifications/>`_.\n\nThis library provides utilities that implement the interoperability\nspecifications which have clearly one correct behaviour (eg: :pep:`440`)\nor benefit greatly from having a single shared implementation (eg: :pep:`425`).\n\n.. end-intro\n\nThe ``packaging`` project includes the following: version handling, specifiers,\nmarkers, requirements, tags, utilities.\n\nDocumentation\n-------------\n\nThe `documentation`_ provides information and the API for the following:\n\n- Version Handling\n- Specifiers\n- Markers\n- Requirements\n- Tags\n- Utilities\n\nInstallation\n------------\n\nUse ``pip`` to install these utilities::\n\n    pip install packaging\n\nThe ``packaging`` library uses calendar-based versioning (``YY.N``).\n\nDiscussion\n----------\n\nIf you run into bugs, you can file them in our `issue tracker`_.\n\nYou can also join ``#pypa`` on Freenode to ask questions or get involved.\n\n\n.. _`documentation`: https://packaging.pypa.io/\n.. _`issue tracker`: https://github.com/pypa/packaging/issues\n\n\nCode of Conduct\n---------------\n\nEveryone interacting in the packaging project's codebases, issue trackers, chat\nrooms, and mailing lists is expected to follow the `PSF Code of Conduct`_.\n\n.. _PSF Code of Conduct: https://github.com/pypa/.github/blob/main/CODE_OF_CONDUCT.md\n\nContributing\n------------\n\nThe ``CONTRIBUTING.rst`` file outlines how to contribute to this project as\nwell as how to report a potential security issue. The documentation for this\nproject also covers information about `project development`_ and `security`_.\n\n.. _`project development`: https://packaging.pypa.io/en/latest/development/\n.. _`security`: https://packaging.pypa.io/en/latest/security/\n\nProject History\n---------------\n\nPlease review the ``CHANGELOG.rst`` file or the `Changelog documentation`_ for\nrecent changes and project history.\n\n.. _`Changelog documentation`: https://packaging.pypa.io/en/latest/changelog/",
<<<<<<< HEAD
      "release_date": "2024-11-08T09:47:47",
=======
      "release_date": "2024-11-08T09:47:44",
>>>>>>> bb4f3336
      "parties": [
        {
          "type": "person",
          "role": "author",
          "name": null,
          "email": "Donald Stufft <donald@stufft.io>",
          "url": null
        }
      ],
      "keywords": [
        "Development Status :: 5 - Production/Stable",
        "Intended Audience :: Developers",
        "Programming Language :: Python",
        "Programming Language :: Python :: 3",
        "Programming Language :: Python :: 3 :: Only",
        "Programming Language :: Python :: 3.10",
        "Programming Language :: Python :: 3.11",
        "Programming Language :: Python :: 3.12",
        "Programming Language :: Python :: 3.13",
        "Programming Language :: Python :: 3.8",
        "Programming Language :: Python :: 3.9",
        "Programming Language :: Python :: Implementation :: CPython",
        "Programming Language :: Python :: Implementation :: PyPy",
        "Typing :: Typed"
      ],
      "homepage_url": null,
<<<<<<< HEAD
      "download_url": "https://files.pythonhosted.org/packages/d0/63/68dbb6eb2de9cb10ee4c9c14a0148804425e13c4fb20d61cce69f53106da/packaging-24.2.tar.gz",
      "size": 163950,
      "sha1": null,
      "md5": "97dbaca91e00d6b9fd86866e8c7897ae",
      "sha256": "c228a6dc5e932d346bc5739379109d49e8853dd8223571c7c5b55260edc0b97f",
=======
      "download_url": "https://files.pythonhosted.org/packages/88/ef/eb23f262cca3c0c4eb7ab1933c3b1f03d021f2c48f54763065b6f0e321be/packaging-24.2-py3-none-any.whl",
      "size": 65451,
      "sha1": null,
      "md5": "137b07612433f1ad2cd27dd8ab38ce49",
      "sha256": "09abb1bccd265c01f4a3aa3f7a7db064b36514d2cba19a2f694fe6150451a759",
>>>>>>> bb4f3336
      "sha512": null,
      "bug_tracking_url": null,
      "code_view_url": "https://github.com/pypa/packaging",
      "vcs_url": null,
      "copyright": null,
      "license_expression": null,
      "declared_license": {
        "classifiers": [
          "License :: OSI Approved :: Apache Software License",
          "License :: OSI Approved :: BSD License"
        ]
      },
      "notice_text": null,
      "source_packages": [],
      "file_references": [],
      "extra_data": {},
      "dependencies": [],
      "repository_homepage_url": null,
      "repository_download_url": null,
      "api_data_url": "https://pypi.org/pypi/packaging/24.2/json",
<<<<<<< HEAD
      "datasource_id": null,
      "purl": "pkg:pypi/packaging@24.2"
    },
    {
      "type": "pypi",
      "namespace": null,
      "name": "pluggy",
      "version": "1.5.0",
      "qualifiers": {},
      "subpath": null,
      "primary_language": "Python",
      "description": "plugin and hook calling mechanisms for python\n====================================================\npluggy - A minimalist production ready plugin system\n====================================================\n\n|pypi| |conda-forge| |versions| |github-actions| |gitter| |black| |codecov|\n\nThis is the core framework used by the `pytest`_, `tox`_, and `devpi`_ projects.\n\nPlease `read the docs`_ to learn more!\n\nA definitive example\n====================\n.. code-block:: python\n\n    import pluggy\n\n    hookspec = pluggy.HookspecMarker(\"myproject\")\n    hookimpl = pluggy.HookimplMarker(\"myproject\")\n\n\n    class MySpec:\n        \"\"\"A hook specification namespace.\"\"\"\n\n        @hookspec\n        def myhook(self, arg1, arg2):\n            \"\"\"My special little hook that you can customize.\"\"\"\n\n\n    class Plugin_1:\n        \"\"\"A hook implementation namespace.\"\"\"\n\n        @hookimpl\n        def myhook(self, arg1, arg2):\n            print(\"inside Plugin_1.myhook()\")\n            return arg1 + arg2\n\n\n    class Plugin_2:\n        \"\"\"A 2nd hook implementation namespace.\"\"\"\n\n        @hookimpl\n        def myhook(self, arg1, arg2):\n            print(\"inside Plugin_2.myhook()\")\n            return arg1 - arg2\n\n\n    # create a manager and add the spec\n    pm = pluggy.PluginManager(\"myproject\")\n    pm.add_hookspecs(MySpec)\n\n    # register plugins\n    pm.register(Plugin_1())\n    pm.register(Plugin_2())\n\n    # call our ``myhook`` hook\n    results = pm.hook.myhook(arg1=1, arg2=2)\n    print(results)\n\n\nRunning this directly gets us::\n\n    $ python docs/examples/toy-example.py\n    inside Plugin_2.myhook()\n    inside Plugin_1.myhook()\n    [-1, 3]\n\n\n.. badges\n\n.. |pypi| image:: https://img.shields.io/pypi/v/pluggy.svg\n    :target: https://pypi.org/pypi/pluggy\n\n.. |versions| image:: https://img.shields.io/pypi/pyversions/pluggy.svg\n    :target: https://pypi.org/pypi/pluggy\n\n.. |github-actions| image:: https://github.com/pytest-dev/pluggy/workflows/main/badge.svg\n    :target: https://github.com/pytest-dev/pluggy/actions\n\n.. |conda-forge| image:: https://img.shields.io/conda/vn/conda-forge/pluggy.svg\n    :target: https://anaconda.org/conda-forge/pytest\n\n.. |gitter| image:: https://badges.gitter.im/pytest-dev/pluggy.svg\n    :alt: Join the chat at https://gitter.im/pytest-dev/pluggy\n    :target: https://gitter.im/pytest-dev/pluggy?utm_source=badge&utm_medium=badge&utm_campaign=pr-badge&utm_content=badge\n\n.. |black| image:: https://img.shields.io/badge/code%20style-black-000000.svg\n    :target: https://github.com/ambv/black\n\n.. |codecov| image:: https://codecov.io/gh/pytest-dev/pluggy/branch/master/graph/badge.svg\n    :target: https://codecov.io/gh/pytest-dev/pluggy\n    :alt: Code coverage Status\n\n.. links\n.. _pytest:\n    http://pytest.org\n.. _tox:\n    https://tox.readthedocs.org\n.. _devpi:\n    http://doc.devpi.net\n.. _read the docs:\n   https://pluggy.readthedocs.io/en/latest/\n\n\nSupport pluggy\n--------------\n\n`Open Collective`_ is an online funding platform for open and transparent communities.\nIt provides tools to raise money and share your finances in full transparency.\n\nIt is the platform of choice for individuals and companies that want to make one-time or\nmonthly donations directly to the project.\n\n``pluggy`` is part of the ``pytest-dev`` project, see more details in the `pytest collective`_.\n\n.. _Open Collective: https://opencollective.com\n.. _pytest collective: https://opencollective.com/pytest",
      "release_date": "2024-04-20T21:34:40",
      "parties": [
        {
          "type": "person",
          "role": "author",
          "name": "Holger Krekel",
          "email": "holger@merlinux.eu",
          "url": null
        }
      ],
      "keywords": [
        "Development Status :: 6 - Mature",
        "Intended Audience :: Developers",
        "Operating System :: MacOS :: MacOS X",
        "Operating System :: Microsoft :: Windows",
        "Operating System :: POSIX",
        "Programming Language :: Python :: 3",
        "Programming Language :: Python :: 3 :: Only",
        "Programming Language :: Python :: 3.10",
        "Programming Language :: Python :: 3.11",
        "Programming Language :: Python :: 3.8",
        "Programming Language :: Python :: 3.9",
        "Programming Language :: Python :: Implementation :: CPython",
        "Programming Language :: Python :: Implementation :: PyPy",
        "Topic :: Software Development :: Libraries",
        "Topic :: Software Development :: Testing",
        "Topic :: Utilities"
      ],
      "homepage_url": "https://github.com/pytest-dev/pluggy",
      "download_url": "https://files.pythonhosted.org/packages/88/5f/e351af9a41f866ac3f1fac4ca0613908d9a41741cfcf2228f4ad853b697d/pluggy-1.5.0-py3-none-any.whl",
      "size": 20556,
      "sha1": null,
      "md5": "07349a98333a31cbb6ef8f7a17905c77",
      "sha256": "44e1ad92c8ca002de6377e165f3e0f1be63266ab4d554740532335b9d75ea669",
      "sha512": null,
      "bug_tracking_url": null,
      "code_view_url": null,
      "vcs_url": null,
      "copyright": null,
      "license_expression": null,
      "declared_license": {
        "license": "MIT",
        "classifiers": [
          "License :: OSI Approved :: MIT License"
        ]
      },
      "notice_text": null,
      "source_packages": [],
      "file_references": [],
      "extra_data": {},
      "dependencies": [],
      "repository_homepage_url": null,
      "repository_download_url": null,
      "api_data_url": "https://pypi.org/pypi/pluggy/1.5.0/json",
      "datasource_id": null,
      "purl": "pkg:pypi/pluggy@1.5.0"
=======
      "datasource_id": null,
      "purl": "pkg:pypi/packaging@24.2"
>>>>>>> bb4f3336
    },
    {
      "type": "pypi",
      "namespace": null,
      "name": "pluggy",
      "version": "1.5.0",
      "qualifiers": {},
      "subpath": null,
      "primary_language": "Python",
      "description": "plugin and hook calling mechanisms for python\n====================================================\npluggy - A minimalist production ready plugin system\n====================================================\n\n|pypi| |conda-forge| |versions| |github-actions| |gitter| |black| |codecov|\n\nThis is the core framework used by the `pytest`_, `tox`_, and `devpi`_ projects.\n\nPlease `read the docs`_ to learn more!\n\nA definitive example\n====================\n.. code-block:: python\n\n    import pluggy\n\n    hookspec = pluggy.HookspecMarker(\"myproject\")\n    hookimpl = pluggy.HookimplMarker(\"myproject\")\n\n\n    class MySpec:\n        \"\"\"A hook specification namespace.\"\"\"\n\n        @hookspec\n        def myhook(self, arg1, arg2):\n            \"\"\"My special little hook that you can customize.\"\"\"\n\n\n    class Plugin_1:\n        \"\"\"A hook implementation namespace.\"\"\"\n\n        @hookimpl\n        def myhook(self, arg1, arg2):\n            print(\"inside Plugin_1.myhook()\")\n            return arg1 + arg2\n\n\n    class Plugin_2:\n        \"\"\"A 2nd hook implementation namespace.\"\"\"\n\n        @hookimpl\n        def myhook(self, arg1, arg2):\n            print(\"inside Plugin_2.myhook()\")\n            return arg1 - arg2\n\n\n    # create a manager and add the spec\n    pm = pluggy.PluginManager(\"myproject\")\n    pm.add_hookspecs(MySpec)\n\n    # register plugins\n    pm.register(Plugin_1())\n    pm.register(Plugin_2())\n\n    # call our ``myhook`` hook\n    results = pm.hook.myhook(arg1=1, arg2=2)\n    print(results)\n\n\nRunning this directly gets us::\n\n    $ python docs/examples/toy-example.py\n    inside Plugin_2.myhook()\n    inside Plugin_1.myhook()\n    [-1, 3]\n\n\n.. badges\n\n.. |pypi| image:: https://img.shields.io/pypi/v/pluggy.svg\n    :target: https://pypi.org/pypi/pluggy\n\n.. |versions| image:: https://img.shields.io/pypi/pyversions/pluggy.svg\n    :target: https://pypi.org/pypi/pluggy\n\n.. |github-actions| image:: https://github.com/pytest-dev/pluggy/workflows/main/badge.svg\n    :target: https://github.com/pytest-dev/pluggy/actions\n\n.. |conda-forge| image:: https://img.shields.io/conda/vn/conda-forge/pluggy.svg\n    :target: https://anaconda.org/conda-forge/pytest\n\n.. |gitter| image:: https://badges.gitter.im/pytest-dev/pluggy.svg\n    :alt: Join the chat at https://gitter.im/pytest-dev/pluggy\n    :target: https://gitter.im/pytest-dev/pluggy?utm_source=badge&utm_medium=badge&utm_campaign=pr-badge&utm_content=badge\n\n.. |black| image:: https://img.shields.io/badge/code%20style-black-000000.svg\n    :target: https://github.com/ambv/black\n\n.. |codecov| image:: https://codecov.io/gh/pytest-dev/pluggy/branch/master/graph/badge.svg\n    :target: https://codecov.io/gh/pytest-dev/pluggy\n    :alt: Code coverage Status\n\n.. links\n.. _pytest:\n    http://pytest.org\n.. _tox:\n    https://tox.readthedocs.org\n.. _devpi:\n    http://doc.devpi.net\n.. _read the docs:\n   https://pluggy.readthedocs.io/en/latest/\n\n\nSupport pluggy\n--------------\n\n`Open Collective`_ is an online funding platform for open and transparent communities.\nIt provides tools to raise money and share your finances in full transparency.\n\nIt is the platform of choice for individuals and companies that want to make one-time or\nmonthly donations directly to the project.\n\n``pluggy`` is part of the ``pytest-dev`` project, see more details in the `pytest collective`_.\n\n.. _Open Collective: https://opencollective.com\n.. _pytest collective: https://opencollective.com/pytest",
<<<<<<< HEAD
      "release_date": "2024-04-20T21:34:42",
=======
      "release_date": "2024-04-20T21:34:40",
>>>>>>> bb4f3336
      "parties": [
        {
          "type": "person",
          "role": "author",
          "name": "Holger Krekel",
          "email": "holger@merlinux.eu",
          "url": null
        }
      ],
      "keywords": [
        "Development Status :: 6 - Mature",
        "Intended Audience :: Developers",
        "Operating System :: MacOS :: MacOS X",
        "Operating System :: Microsoft :: Windows",
        "Operating System :: POSIX",
        "Programming Language :: Python :: 3",
        "Programming Language :: Python :: 3 :: Only",
        "Programming Language :: Python :: 3.10",
        "Programming Language :: Python :: 3.11",
        "Programming Language :: Python :: 3.8",
        "Programming Language :: Python :: 3.9",
        "Programming Language :: Python :: Implementation :: CPython",
        "Programming Language :: Python :: Implementation :: PyPy",
        "Topic :: Software Development :: Libraries",
        "Topic :: Software Development :: Testing",
        "Topic :: Utilities"
      ],
      "homepage_url": "https://github.com/pytest-dev/pluggy",
<<<<<<< HEAD
      "download_url": "https://files.pythonhosted.org/packages/96/2d/02d4312c973c6050a18b314a5ad0b3210edb65a906f868e31c111dede4a6/pluggy-1.5.0.tar.gz",
      "size": 67955,
      "sha1": null,
      "md5": "ac0870be78ba0ee227a5c3955efeba59",
      "sha256": "2cffa88e94fdc978c4c574f15f9e59b7f4201d439195c3715ca9e2486f1d0cf1",
=======
      "download_url": "https://files.pythonhosted.org/packages/88/5f/e351af9a41f866ac3f1fac4ca0613908d9a41741cfcf2228f4ad853b697d/pluggy-1.5.0-py3-none-any.whl",
      "size": 20556,
      "sha1": null,
      "md5": "07349a98333a31cbb6ef8f7a17905c77",
      "sha256": "44e1ad92c8ca002de6377e165f3e0f1be63266ab4d554740532335b9d75ea669",
>>>>>>> bb4f3336
      "sha512": null,
      "bug_tracking_url": null,
      "code_view_url": null,
      "vcs_url": null,
      "copyright": null,
      "license_expression": null,
      "declared_license": {
        "license": "MIT",
        "classifiers": [
          "License :: OSI Approved :: MIT License"
        ]
      },
      "notice_text": null,
      "source_packages": [],
      "file_references": [],
      "extra_data": {},
      "dependencies": [],
      "repository_homepage_url": null,
      "repository_download_url": null,
      "api_data_url": "https://pypi.org/pypi/pluggy/1.5.0/json",
      "datasource_id": null,
      "purl": "pkg:pypi/pluggy@1.5.0"
    },
    {
      "type": "pypi",
      "namespace": null,
      "name": "pytest",
      "version": "8.3.5",
      "qualifiers": {},
      "subpath": null,
      "primary_language": "Python",
      "description": "pytest: simple powerful testing with Python\n.. image:: https://github.com/pytest-dev/pytest/raw/main/doc/en/img/pytest_logo_curves.svg\n   :target: https://docs.pytest.org/en/stable/\n   :align: center\n   :height: 200\n   :alt: pytest\n\n\n------\n\n.. image:: https://img.shields.io/pypi/v/pytest.svg\n    :target: https://pypi.org/project/pytest/\n\n.. image:: https://img.shields.io/conda/vn/conda-forge/pytest.svg\n    :target: https://anaconda.org/conda-forge/pytest\n\n.. image:: https://img.shields.io/pypi/pyversions/pytest.svg\n    :target: https://pypi.org/project/pytest/\n\n.. image:: https://codecov.io/gh/pytest-dev/pytest/branch/main/graph/badge.svg\n    :target: https://codecov.io/gh/pytest-dev/pytest\n    :alt: Code coverage Status\n\n.. image:: https://github.com/pytest-dev/pytest/actions/workflows/test.yml/badge.svg\n    :target: https://github.com/pytest-dev/pytest/actions?query=workflow%3Atest\n\n.. image:: https://results.pre-commit.ci/badge/github/pytest-dev/pytest/main.svg\n   :target: https://results.pre-commit.ci/latest/github/pytest-dev/pytest/main\n   :alt: pre-commit.ci status\n\n.. image:: https://www.codetriage.com/pytest-dev/pytest/badges/users.svg\n    :target: https://www.codetriage.com/pytest-dev/pytest\n\n.. image:: https://readthedocs.org/projects/pytest/badge/?version=latest\n    :target: https://pytest.readthedocs.io/en/latest/?badge=latest\n    :alt: Documentation Status\n\n.. image:: https://img.shields.io/badge/Discord-pytest--dev-blue\n    :target: https://discord.com/invite/pytest-dev\n    :alt: Discord\n\n.. image:: https://img.shields.io/badge/Libera%20chat-%23pytest-orange\n    :target: https://web.libera.chat/#pytest\n    :alt: Libera chat\n\n\nThe ``pytest`` framework makes it easy to write small tests, yet\nscales to support complex functional testing for applications and libraries.\n\nAn example of a simple test:\n\n.. code-block:: python\n\n    # content of test_sample.py\n    def inc(x):\n        return x + 1\n\n\n    def test_answer():\n        assert inc(3) == 5\n\n\nTo execute it::\n\n    $ pytest\n    ============================= test session starts =============================\n    collected 1 items\n\n    test_sample.py F\n\n    ================================== FAILURES ===================================\n    _________________________________ test_answer _________________________________\n\n        def test_answer():\n    >       assert inc(3) == 5\n    E       assert 4 == 5\n    E        +  where 4 = inc(3)\n\n    test_sample.py:5: AssertionError\n    ========================== 1 failed in 0.04 seconds ===========================\n\n\nDue to ``pytest``'s detailed assertion introspection, only plain ``assert`` statements are used. See `getting-started <https://docs.pytest.org/en/stable/getting-started.html#our-first-test-run>`_ for more examples.\n\n\nFeatures\n--------\n\n- Detailed info on failing `assert statements <https://docs.pytest.org/en/stable/how-to/assert.html>`_ (no need to remember ``self.assert*`` names)\n\n- `Auto-discovery\n  <https://docs.pytest.org/en/stable/explanation/goodpractices.html#python-test-discovery>`_\n  of test modules and functions\n\n- `Modular fixtures <https://docs.pytest.org/en/stable/explanation/fixtures.html>`_ for\n  managing small or parametrized long-lived test resources\n\n- Can run `unittest <https://docs.pytest.org/en/stable/how-to/unittest.html>`_ (or trial)\n  test suites out of the box\n\n- Python 3.8+ or PyPy3\n\n- Rich plugin architecture, with over 1300+ `external plugins <https://docs.pytest.org/en/latest/reference/plugin_list.html>`_ and thriving community\n\n\nDocumentation\n-------------\n\nFor full documentation, including installation, tutorials and PDF documents, please see https://docs.pytest.org/en/stable/.\n\n\nBugs/Requests\n-------------\n\nPlease use the `GitHub issue tracker <https://github.com/pytest-dev/pytest/issues>`_ to submit bugs or request features.\n\n\nChangelog\n---------\n\nConsult the `Changelog <https://docs.pytest.org/en/stable/changelog.html>`__ page for fixes and enhancements of each version.\n\n\nSupport pytest\n--------------\n\n`Open Collective`_ is an online funding platform for open and transparent communities.\nIt provides tools to raise money and share your finances in full transparency.\n\nIt is the platform of choice for individuals and companies that want to make one-time or\nmonthly donations directly to the project.\n\nSee more details in the `pytest collective`_.\n\n.. _Open Collective: https://opencollective.com\n.. _pytest collective: https://opencollective.com/pytest\n\n\npytest for enterprise\n---------------------\n\nAvailable as part of the Tidelift Subscription.\n\nThe maintainers of pytest and thousands of other packages are working with Tidelift to deliver commercial support and\nmaintenance for the open source dependencies you use to build your applications.\nSave time, reduce risk, and improve code health, while paying the maintainers of the exact dependencies you use.\n\n`Learn more. <https://tidelift.com/subscription/pkg/pypi-pytest?utm_source=pypi-pytest&utm_medium=referral&utm_campaign=enterprise&utm_term=repo>`_\n\nSecurity\n^^^^^^^^\n\npytest has never been associated with a security vulnerability, but in any case, to report a\nsecurity vulnerability please use the `Tidelift security contact <https://tidelift.com/security>`_.\nTidelift will coordinate the fix and disclosure.\n\n\nLicense\n-------\n\nCopyright Holger Krekel and others, 2004.\n\nDistributed under the terms of the `MIT`_ license, pytest is free and open source software.\n\n.. _`MIT`: https://github.com/pytest-dev/pytest/blob/main/LICENSE",
      "release_date": "2025-03-02T12:54:52",
      "parties": [
        {
          "type": "person",
          "role": "author",
          "name": "Holger Krekel, Bruno Oliveira, Ronny Pfannschmidt, Floris Bruynooghe, Brianna Laugher, Florian Bruhin, Others (See AUTHORS)",
          "email": null,
          "url": null
        }
      ],
      "keywords": [
        "test",
        "unittest",
        "Development Status :: 6 - Mature",
        "Intended Audience :: Developers",
        "Operating System :: MacOS",
        "Operating System :: Microsoft :: Windows",
        "Operating System :: POSIX",
        "Operating System :: Unix",
        "Programming Language :: Python :: 3 :: Only",
        "Programming Language :: Python :: 3.10",
        "Programming Language :: Python :: 3.11",
        "Programming Language :: Python :: 3.12",
        "Programming Language :: Python :: 3.8",
        "Programming Language :: Python :: 3.9",
        "Topic :: Software Development :: Libraries",
        "Topic :: Software Development :: Testing",
        "Topic :: Utilities"
      ],
      "homepage_url": null,
      "download_url": "https://files.pythonhosted.org/packages/30/3d/64ad57c803f1fa1e963a7946b6e0fea4a70df53c1a7fed304586539c2bac/pytest-8.3.5-py3-none-any.whl",
      "size": 343634,
      "sha1": null,
      "md5": "7ce75916908b7b41f087b13afbe5614c",
      "sha256": "c69214aa47deac29fad6c2a4f590b9c4a9fdb16a403176fe154b79c0b4d4d820",
      "sha512": null,
      "bug_tracking_url": "https://github.com/pytest-dev/pytest/issues",
      "code_view_url": "https://github.com/pytest-dev/pytest",
      "vcs_url": null,
      "copyright": null,
      "license_expression": null,
      "declared_license": {
        "license": "MIT",
        "classifiers": [
          "License :: OSI Approved :: MIT License"
        ]
      },
      "notice_text": null,
      "source_packages": [],
      "file_references": [],
      "extra_data": {},
      "dependencies": [],
      "repository_homepage_url": null,
      "repository_download_url": null,
      "api_data_url": "https://pypi.org/pypi/pytest/8.3.5/json",
      "datasource_id": null,
      "purl": "pkg:pypi/pytest@8.3.5"
<<<<<<< HEAD
    },
    {
      "type": "pypi",
      "namespace": null,
      "name": "pytest",
      "version": "8.3.5",
      "qualifiers": {},
      "subpath": null,
      "primary_language": "Python",
      "description": "pytest: simple powerful testing with Python\n.. image:: https://github.com/pytest-dev/pytest/raw/main/doc/en/img/pytest_logo_curves.svg\n   :target: https://docs.pytest.org/en/stable/\n   :align: center\n   :height: 200\n   :alt: pytest\n\n\n------\n\n.. image:: https://img.shields.io/pypi/v/pytest.svg\n    :target: https://pypi.org/project/pytest/\n\n.. image:: https://img.shields.io/conda/vn/conda-forge/pytest.svg\n    :target: https://anaconda.org/conda-forge/pytest\n\n.. image:: https://img.shields.io/pypi/pyversions/pytest.svg\n    :target: https://pypi.org/project/pytest/\n\n.. image:: https://codecov.io/gh/pytest-dev/pytest/branch/main/graph/badge.svg\n    :target: https://codecov.io/gh/pytest-dev/pytest\n    :alt: Code coverage Status\n\n.. image:: https://github.com/pytest-dev/pytest/actions/workflows/test.yml/badge.svg\n    :target: https://github.com/pytest-dev/pytest/actions?query=workflow%3Atest\n\n.. image:: https://results.pre-commit.ci/badge/github/pytest-dev/pytest/main.svg\n   :target: https://results.pre-commit.ci/latest/github/pytest-dev/pytest/main\n   :alt: pre-commit.ci status\n\n.. image:: https://www.codetriage.com/pytest-dev/pytest/badges/users.svg\n    :target: https://www.codetriage.com/pytest-dev/pytest\n\n.. image:: https://readthedocs.org/projects/pytest/badge/?version=latest\n    :target: https://pytest.readthedocs.io/en/latest/?badge=latest\n    :alt: Documentation Status\n\n.. image:: https://img.shields.io/badge/Discord-pytest--dev-blue\n    :target: https://discord.com/invite/pytest-dev\n    :alt: Discord\n\n.. image:: https://img.shields.io/badge/Libera%20chat-%23pytest-orange\n    :target: https://web.libera.chat/#pytest\n    :alt: Libera chat\n\n\nThe ``pytest`` framework makes it easy to write small tests, yet\nscales to support complex functional testing for applications and libraries.\n\nAn example of a simple test:\n\n.. code-block:: python\n\n    # content of test_sample.py\n    def inc(x):\n        return x + 1\n\n\n    def test_answer():\n        assert inc(3) == 5\n\n\nTo execute it::\n\n    $ pytest\n    ============================= test session starts =============================\n    collected 1 items\n\n    test_sample.py F\n\n    ================================== FAILURES ===================================\n    _________________________________ test_answer _________________________________\n\n        def test_answer():\n    >       assert inc(3) == 5\n    E       assert 4 == 5\n    E        +  where 4 = inc(3)\n\n    test_sample.py:5: AssertionError\n    ========================== 1 failed in 0.04 seconds ===========================\n\n\nDue to ``pytest``'s detailed assertion introspection, only plain ``assert`` statements are used. See `getting-started <https://docs.pytest.org/en/stable/getting-started.html#our-first-test-run>`_ for more examples.\n\n\nFeatures\n--------\n\n- Detailed info on failing `assert statements <https://docs.pytest.org/en/stable/how-to/assert.html>`_ (no need to remember ``self.assert*`` names)\n\n- `Auto-discovery\n  <https://docs.pytest.org/en/stable/explanation/goodpractices.html#python-test-discovery>`_\n  of test modules and functions\n\n- `Modular fixtures <https://docs.pytest.org/en/stable/explanation/fixtures.html>`_ for\n  managing small or parametrized long-lived test resources\n\n- Can run `unittest <https://docs.pytest.org/en/stable/how-to/unittest.html>`_ (or trial)\n  test suites out of the box\n\n- Python 3.8+ or PyPy3\n\n- Rich plugin architecture, with over 1300+ `external plugins <https://docs.pytest.org/en/latest/reference/plugin_list.html>`_ and thriving community\n\n\nDocumentation\n-------------\n\nFor full documentation, including installation, tutorials and PDF documents, please see https://docs.pytest.org/en/stable/.\n\n\nBugs/Requests\n-------------\n\nPlease use the `GitHub issue tracker <https://github.com/pytest-dev/pytest/issues>`_ to submit bugs or request features.\n\n\nChangelog\n---------\n\nConsult the `Changelog <https://docs.pytest.org/en/stable/changelog.html>`__ page for fixes and enhancements of each version.\n\n\nSupport pytest\n--------------\n\n`Open Collective`_ is an online funding platform for open and transparent communities.\nIt provides tools to raise money and share your finances in full transparency.\n\nIt is the platform of choice for individuals and companies that want to make one-time or\nmonthly donations directly to the project.\n\nSee more details in the `pytest collective`_.\n\n.. _Open Collective: https://opencollective.com\n.. _pytest collective: https://opencollective.com/pytest\n\n\npytest for enterprise\n---------------------\n\nAvailable as part of the Tidelift Subscription.\n\nThe maintainers of pytest and thousands of other packages are working with Tidelift to deliver commercial support and\nmaintenance for the open source dependencies you use to build your applications.\nSave time, reduce risk, and improve code health, while paying the maintainers of the exact dependencies you use.\n\n`Learn more. <https://tidelift.com/subscription/pkg/pypi-pytest?utm_source=pypi-pytest&utm_medium=referral&utm_campaign=enterprise&utm_term=repo>`_\n\nSecurity\n^^^^^^^^\n\npytest has never been associated with a security vulnerability, but in any case, to report a\nsecurity vulnerability please use the `Tidelift security contact <https://tidelift.com/security>`_.\nTidelift will coordinate the fix and disclosure.\n\n\nLicense\n-------\n\nCopyright Holger Krekel and others, 2004.\n\nDistributed under the terms of the `MIT`_ license, pytest is free and open source software.\n\n.. _`MIT`: https://github.com/pytest-dev/pytest/blob/main/LICENSE",
      "release_date": "2025-03-02T12:54:54",
      "parties": [
        {
          "type": "person",
          "role": "author",
          "name": "Holger Krekel, Bruno Oliveira, Ronny Pfannschmidt, Floris Bruynooghe, Brianna Laugher, Florian Bruhin, Others (See AUTHORS)",
          "email": null,
          "url": null
        }
      ],
      "keywords": [
        "test",
        "unittest",
        "Development Status :: 6 - Mature",
        "Intended Audience :: Developers",
        "Operating System :: MacOS",
        "Operating System :: Microsoft :: Windows",
        "Operating System :: POSIX",
        "Operating System :: Unix",
        "Programming Language :: Python :: 3 :: Only",
        "Programming Language :: Python :: 3.10",
        "Programming Language :: Python :: 3.11",
        "Programming Language :: Python :: 3.12",
        "Programming Language :: Python :: 3.8",
        "Programming Language :: Python :: 3.9",
        "Topic :: Software Development :: Libraries",
        "Topic :: Software Development :: Testing",
        "Topic :: Utilities"
      ],
      "homepage_url": null,
      "download_url": "https://files.pythonhosted.org/packages/ae/3c/c9d525a414d506893f0cd8a8d0de7706446213181570cdbd766691164e40/pytest-8.3.5.tar.gz",
      "size": 1450891,
      "sha1": null,
      "md5": "f22d0f0e12aee3b97225a89504d657cb",
      "sha256": "f4efe70cc14e511565ac476b57c279e12a855b11f48f212af1080ef2263d3845",
      "sha512": null,
      "bug_tracking_url": "https://github.com/pytest-dev/pytest/issues",
      "code_view_url": "https://github.com/pytest-dev/pytest",
      "vcs_url": null,
      "copyright": null,
      "license_expression": null,
      "declared_license": {
        "license": "MIT",
        "classifiers": [
          "License :: OSI Approved :: MIT License"
        ]
      },
      "notice_text": null,
      "source_packages": [],
      "file_references": [],
      "extra_data": {},
      "dependencies": [],
      "repository_homepage_url": null,
      "repository_download_url": null,
      "api_data_url": "https://pypi.org/pypi/pytest/8.3.5/json",
      "datasource_id": null,
      "purl": "pkg:pypi/pytest@8.3.5"
    },
    {
      "type": "pypi",
      "namespace": null,
      "name": "tomli",
      "version": "2.2.1",
      "qualifiers": {},
      "subpath": null,
      "primary_language": "Python",
      "description": "[![Build Status](https://github.com/hukkin/tomli/actions/workflows/tests.yaml/badge.svg?branch=master)](https://github.com/hukkin/tomli/actions?query=workflow%3ATests+branch%3Amaster+event%3Apush)\n[![codecov.io](https://codecov.io/gh/hukkin/tomli/branch/master/graph/badge.svg)](https://codecov.io/gh/hukkin/tomli)\n[![PyPI version](https://img.shields.io/pypi/v/tomli)](https://pypi.org/project/tomli)\n\n# Tomli\n\n> A lil' TOML parser\n\n**Table of Contents** *generated with [mdformat-toc](https://github.com/hukkin/mdformat-toc)*\n\n<!-- mdformat-toc start --slug=github --maxlevel=6 --minlevel=2 -->\n\n- [Intro](#intro)\n- [Installation](#installation)\n- [Usage](#usage)\n  - [Parse a TOML string](#parse-a-toml-string)\n  - [Parse a TOML file](#parse-a-toml-file)\n  - [Handle invalid TOML](#handle-invalid-toml)\n  - [Construct `decimal.Decimal`s from TOML floats](#construct-decimaldecimals-from-toml-floats)\n  - [Building a `tomli`/`tomllib` compatibility layer](#building-a-tomlitomllib-compatibility-layer)\n- [FAQ](#faq)\n  - [Why this parser?](#why-this-parser)\n  - [Is comment preserving round-trip parsing supported?](#is-comment-preserving-round-trip-parsing-supported)\n  - [Is there a `dumps`, `write` or `encode` function?](#is-there-a-dumps-write-or-encode-function)\n  - [How do TOML types map into Python types?](#how-do-toml-types-map-into-python-types)\n- [Performance](#performance)\n  - [Pure Python](#pure-python)\n  - [Mypyc generated wheel](#mypyc-generated-wheel)\n\n<!-- mdformat-toc end -->\n\n## Intro<a name=\"intro\"></a>\n\nTomli is a Python library for parsing [TOML](https://toml.io).\nIt is fully compatible with [TOML v1.0.0](https://toml.io/en/v1.0.0).\n\nA version of Tomli, the `tomllib` module,\nwas added to the standard library in Python 3.11\nvia [PEP 680](https://www.python.org/dev/peps/pep-0680/).\nTomli continues to provide a backport on PyPI for Python versions\nwhere the standard library module is not available\nand that have not yet reached their end-of-life.\n\nTomli uses [mypyc](https://github.com/mypyc/mypyc)\nto generate binary wheels for most of the widely used platforms,\nso Python 3.11+ users may prefer it over `tomllib` for improved performance.\nPure Python wheels are available on any platform and should perform the same as `tomllib`.\n\n## Installation<a name=\"installation\"></a>\n\n```bash\npip install tomli\n```\n\n## Usage<a name=\"usage\"></a>\n\n### Parse a TOML string<a name=\"parse-a-toml-string\"></a>\n\n```python\nimport tomli\n\ntoml_str = \"\"\"\n[[players]]\nname = \"Lehtinen\"\nnumber = 26\n\n[[players]]\nname = \"Numminen\"\nnumber = 27\n\"\"\"\n\ntoml_dict = tomli.loads(toml_str)\nassert toml_dict == {\n    \"players\": [{\"name\": \"Lehtinen\", \"number\": 26}, {\"name\": \"Numminen\", \"number\": 27}]\n}\n```\n\n### Parse a TOML file<a name=\"parse-a-toml-file\"></a>\n\n```python\nimport tomli\n\nwith open(\"path_to_file/conf.toml\", \"rb\") as f:\n    toml_dict = tomli.load(f)\n```\n\nThe file must be opened in binary mode (with the `\"rb\"` flag).\nBinary mode will enforce decoding the file as UTF-8 with universal newlines disabled,\nboth of which are required to correctly parse TOML.\n\n### Handle invalid TOML<a name=\"handle-invalid-toml\"></a>\n\n```python\nimport tomli\n\ntry:\n    toml_dict = tomli.loads(\"]] this is invalid TOML [[\")\nexcept tomli.TOMLDecodeError:\n    print(\"Yep, definitely not valid.\")\n```\n\nNote that error messages are considered informational only.\nThey should not be assumed to stay constant across Tomli versions.\n\n### Construct `decimal.Decimal`s from TOML floats<a name=\"construct-decimaldecimals-from-toml-floats\"></a>\n\n```python\nfrom decimal import Decimal\nimport tomli\n\ntoml_dict = tomli.loads(\"precision-matters = 0.982492\", parse_float=Decimal)\nassert isinstance(toml_dict[\"precision-matters\"], Decimal)\nassert toml_dict[\"precision-matters\"] == Decimal(\"0.982492\")\n```\n\nNote that `decimal.Decimal` can be replaced with another callable that converts a TOML float from string to a Python type.\nThe `decimal.Decimal` is, however, a practical choice for use cases where float inaccuracies can not be tolerated.\n\nIllegal types are `dict` and `list`, and their subtypes.\nA `ValueError` will be raised if `parse_float` produces illegal types.\n\n### Building a `tomli`/`tomllib` compatibility layer<a name=\"building-a-tomlitomllib-compatibility-layer\"></a>\n\nPython versions 3.11+ ship with a version of Tomli:\nthe `tomllib` standard library module.\nTo build code that uses the standard library if available,\nbut still works seamlessly with Python 3.6+,\ndo the following.\n\nInstead of a hard Tomli dependency, use the following\n[dependency specifier](https://packaging.python.org/en/latest/specifications/dependency-specifiers/)\nto only require Tomli when the standard library module is not available:\n\n```\ntomli >= 1.1.0 ; python_version < \"3.11\"\n```\n\nThen, in your code, import a TOML parser using the following fallback mechanism:\n\n```python\nimport sys\n\nif sys.version_info >= (3, 11):\n    import tomllib\nelse:\n    import tomli as tomllib\n\ntomllib.loads(\"['This parses fine with Python 3.6+']\")\n```\n\n## FAQ<a name=\"faq\"></a>\n\n### Why this parser?<a name=\"why-this-parser\"></a>\n\n- it's lil'\n- pure Python with zero dependencies\n- the fastest pure Python parser [\\*](#pure-python):\n  18x as fast as [tomlkit](https://pypi.org/project/tomlkit/),\n  2.1x as fast as [toml](https://pypi.org/project/toml/)\n- outputs [basic data types](#how-do-toml-types-map-into-python-types) only\n- 100% spec compliant: passes all tests in\n  [BurntSushi/toml-test](https://github.com/BurntSushi/toml-test)\n  test suite\n- thoroughly tested: 100% branch coverage\n\n### Is comment preserving round-trip parsing supported?<a name=\"is-comment-preserving-round-trip-parsing-supported\"></a>\n\nNo.\n\nThe `tomli.loads` function returns a plain `dict` that is populated with builtin types and types from the standard library only.\nPreserving comments requires a custom type to be returned so will not be supported,\nat least not by the `tomli.loads` and `tomli.load` functions.\n\nLook into [TOML Kit](https://github.com/sdispater/tomlkit) if preservation of style is what you need.\n\n### Is there a `dumps`, `write` or `encode` function?<a name=\"is-there-a-dumps-write-or-encode-function\"></a>\n\n[Tomli-W](https://github.com/hukkin/tomli-w) is the write-only counterpart of Tomli, providing `dump` and `dumps` functions.\n\nThe core library does not include write capability, as most TOML use cases are read-only, and Tomli intends to be minimal.\n\n### How do TOML types map into Python types?<a name=\"how-do-toml-types-map-into-python-types\"></a>\n\n| TOML type        | Python type         | Details                                                      |\n| ---------------- | ------------------- | ------------------------------------------------------------ |\n| Document Root    | `dict`              |                                                              |\n| Key              | `str`               |                                                              |\n| String           | `str`               |                                                              |\n| Integer          | `int`               |                                                              |\n| Float            | `float`             |                                                              |\n| Boolean          | `bool`              |                                                              |\n| Offset Date-Time | `datetime.datetime` | `tzinfo` attribute set to an instance of `datetime.timezone` |\n| Local Date-Time  | `datetime.datetime` | `tzinfo` attribute set to `None`                             |\n| Local Date       | `datetime.date`     |                                                              |\n| Local Time       | `datetime.time`     |                                                              |\n| Array            | `list`              |                                                              |\n| Table            | `dict`              |                                                              |\n| Inline Table     | `dict`              |                                                              |\n\n## Performance<a name=\"performance\"></a>\n\nThe `benchmark/` folder in this repository contains a performance benchmark for comparing the various Python TOML parsers.\n\nBelow are the results for commit [0724e2a](https://github.com/hukkin/tomli/tree/0724e2ab1858da7f5e05a9bffdb24c33589d951c).\n\n### Pure Python<a name=\"pure-python\"></a>\n\n```console\nfoo@bar:~/dev/tomli$ python --version\nPython 3.12.7\nfoo@bar:~/dev/tomli$ pip freeze\nattrs==21.4.0\nclick==8.1.7\npytomlpp==1.0.13\nqtoml==0.3.1\nrtoml==0.11.0\ntoml==0.10.2\ntomli @ file:///home/foo/dev/tomli\ntomlkit==0.13.2\nfoo@bar:~/dev/tomli$ python benchmark/run.py\nParsing data.toml 5000 times:\n------------------------------------------------------\n    parser |  exec time | performance (more is better)\n-----------+------------+-----------------------------\n     rtoml |    0.647 s | baseline (100%)\n  pytomlpp |    0.891 s | 72.62%\n     tomli |     3.14 s | 20.56%\n      toml |     6.69 s | 9.67%\n     qtoml |     8.27 s | 7.82%\n   tomlkit |     56.1 s | 1.15%\n```\n\n### Mypyc generated wheel<a name=\"mypyc-generated-wheel\"></a>\n\n```console\nfoo@bar:~/dev/tomli$ python benchmark/run.py\nParsing data.toml 5000 times:\n------------------------------------------------------\n    parser |  exec time | performance (more is better)\n-----------+------------+-----------------------------\n     rtoml |    0.668 s | baseline (100%)\n  pytomlpp |    0.893 s | 74.81%\n     tomli |     1.96 s | 34.18%\n      toml |     6.64 s | 10.07%\n     qtoml |     8.26 s | 8.09%\n   tomlkit |     52.9 s | 1.26%\n```",
      "release_date": "2024-11-27T22:38:35",
      "parties": [
        {
          "type": "person",
          "role": "author",
          "name": null,
          "email": "Taneli Hukkinen <hukkin@users.noreply.github.com>",
          "url": null
        }
      ],
      "keywords": [
        "toml",
        "Operating System :: MacOS",
        "Operating System :: Microsoft :: Windows",
        "Operating System :: POSIX :: Linux",
        "Programming Language :: Python :: 3 :: Only",
        "Programming Language :: Python :: Implementation :: CPython",
        "Programming Language :: Python :: Implementation :: PyPy",
        "Topic :: Software Development :: Libraries :: Python Modules",
        "Typing :: Typed"
      ],
      "homepage_url": null,
      "download_url": "https://files.pythonhosted.org/packages/6e/c2/61d3e0f47e2b74ef40a68b9e6ad5984f6241a942f7cd3bbfbdbd03861ea9/tomli-2.2.1-py3-none-any.whl",
      "size": 14257,
      "sha1": null,
      "md5": "ad9518cf40b1e7f3d85677af6e85e6ea",
      "sha256": "cb55c73c5f4408779d0cf3eef9f762b9c9f147a77de7b258bef0a5628adc85cc",
      "sha512": null,
      "bug_tracking_url": null,
      "code_view_url": null,
      "vcs_url": null,
      "copyright": null,
      "license_expression": null,
      "declared_license": {
        "license": "MIT License  Copyright (c) 2021 Taneli Hukkinen  Permission is hereby granted, free of charge, to any person obtaining a copy of this software and associated documentation files (the \"Software\"), to deal in the Software without restriction, including without limitation the rights to use, copy, modify, merge, publish, distribute, sublicense, and/or sell copies of the Software, and to permit persons to whom the Software is furnished to do so, subject to the following conditions:  The above copyright notice and this permission notice shall be included in all copies or substantial portions of the Software.  THE SOFTWARE IS PROVIDED \"AS IS\", WITHOUT WARRANTY OF ANY KIND, EXPRESS OR IMPLIED, INCLUDING BUT NOT LIMITED TO THE WARRANTIES OF MERCHANTABILITY, FITNESS FOR A PARTICULAR PURPOSE AND NONINFRINGEMENT. IN NO EVENT SHALL THE AUTHORS OR COPYRIGHT HOLDERS BE LIABLE FOR ANY CLAIM, DAMAGES OR OTHER LIABILITY, WHETHER IN AN ACTION OF CONTRACT, TORT OR OTHERWISE, ARISING FROM, OUT OF OR IN CONNECTION WITH THE SOFTWARE OR THE USE OR OTHER DEALINGS IN THE SOFTWARE. ",
        "classifiers": [
          "License :: OSI Approved :: MIT License"
        ]
      },
      "notice_text": null,
      "source_packages": [],
      "file_references": [],
      "extra_data": {},
      "dependencies": [],
      "repository_homepage_url": null,
      "repository_download_url": null,
      "api_data_url": "https://pypi.org/pypi/tomli/2.2.1/json",
      "datasource_id": null,
      "purl": "pkg:pypi/tomli@2.2.1"
=======
>>>>>>> bb4f3336
    },
    {
      "type": "pypi",
      "namespace": null,
      "name": "tomli",
      "version": "2.2.1",
      "qualifiers": {},
      "subpath": null,
      "primary_language": "Python",
      "description": "[![Build Status](https://github.com/hukkin/tomli/actions/workflows/tests.yaml/badge.svg?branch=master)](https://github.com/hukkin/tomli/actions?query=workflow%3ATests+branch%3Amaster+event%3Apush)\n[![codecov.io](https://codecov.io/gh/hukkin/tomli/branch/master/graph/badge.svg)](https://codecov.io/gh/hukkin/tomli)\n[![PyPI version](https://img.shields.io/pypi/v/tomli)](https://pypi.org/project/tomli)\n\n# Tomli\n\n> A lil' TOML parser\n\n**Table of Contents** *generated with [mdformat-toc](https://github.com/hukkin/mdformat-toc)*\n\n<!-- mdformat-toc start --slug=github --maxlevel=6 --minlevel=2 -->\n\n- [Intro](#intro)\n- [Installation](#installation)\n- [Usage](#usage)\n  - [Parse a TOML string](#parse-a-toml-string)\n  - [Parse a TOML file](#parse-a-toml-file)\n  - [Handle invalid TOML](#handle-invalid-toml)\n  - [Construct `decimal.Decimal`s from TOML floats](#construct-decimaldecimals-from-toml-floats)\n  - [Building a `tomli`/`tomllib` compatibility layer](#building-a-tomlitomllib-compatibility-layer)\n- [FAQ](#faq)\n  - [Why this parser?](#why-this-parser)\n  - [Is comment preserving round-trip parsing supported?](#is-comment-preserving-round-trip-parsing-supported)\n  - [Is there a `dumps`, `write` or `encode` function?](#is-there-a-dumps-write-or-encode-function)\n  - [How do TOML types map into Python types?](#how-do-toml-types-map-into-python-types)\n- [Performance](#performance)\n  - [Pure Python](#pure-python)\n  - [Mypyc generated wheel](#mypyc-generated-wheel)\n\n<!-- mdformat-toc end -->\n\n## Intro<a name=\"intro\"></a>\n\nTomli is a Python library for parsing [TOML](https://toml.io).\nIt is fully compatible with [TOML v1.0.0](https://toml.io/en/v1.0.0).\n\nA version of Tomli, the `tomllib` module,\nwas added to the standard library in Python 3.11\nvia [PEP 680](https://www.python.org/dev/peps/pep-0680/).\nTomli continues to provide a backport on PyPI for Python versions\nwhere the standard library module is not available\nand that have not yet reached their end-of-life.\n\nTomli uses [mypyc](https://github.com/mypyc/mypyc)\nto generate binary wheels for most of the widely used platforms,\nso Python 3.11+ users may prefer it over `tomllib` for improved performance.\nPure Python wheels are available on any platform and should perform the same as `tomllib`.\n\n## Installation<a name=\"installation\"></a>\n\n```bash\npip install tomli\n```\n\n## Usage<a name=\"usage\"></a>\n\n### Parse a TOML string<a name=\"parse-a-toml-string\"></a>\n\n```python\nimport tomli\n\ntoml_str = \"\"\"\n[[players]]\nname = \"Lehtinen\"\nnumber = 26\n\n[[players]]\nname = \"Numminen\"\nnumber = 27\n\"\"\"\n\ntoml_dict = tomli.loads(toml_str)\nassert toml_dict == {\n    \"players\": [{\"name\": \"Lehtinen\", \"number\": 26}, {\"name\": \"Numminen\", \"number\": 27}]\n}\n```\n\n### Parse a TOML file<a name=\"parse-a-toml-file\"></a>\n\n```python\nimport tomli\n\nwith open(\"path_to_file/conf.toml\", \"rb\") as f:\n    toml_dict = tomli.load(f)\n```\n\nThe file must be opened in binary mode (with the `\"rb\"` flag).\nBinary mode will enforce decoding the file as UTF-8 with universal newlines disabled,\nboth of which are required to correctly parse TOML.\n\n### Handle invalid TOML<a name=\"handle-invalid-toml\"></a>\n\n```python\nimport tomli\n\ntry:\n    toml_dict = tomli.loads(\"]] this is invalid TOML [[\")\nexcept tomli.TOMLDecodeError:\n    print(\"Yep, definitely not valid.\")\n```\n\nNote that error messages are considered informational only.\nThey should not be assumed to stay constant across Tomli versions.\n\n### Construct `decimal.Decimal`s from TOML floats<a name=\"construct-decimaldecimals-from-toml-floats\"></a>\n\n```python\nfrom decimal import Decimal\nimport tomli\n\ntoml_dict = tomli.loads(\"precision-matters = 0.982492\", parse_float=Decimal)\nassert isinstance(toml_dict[\"precision-matters\"], Decimal)\nassert toml_dict[\"precision-matters\"] == Decimal(\"0.982492\")\n```\n\nNote that `decimal.Decimal` can be replaced with another callable that converts a TOML float from string to a Python type.\nThe `decimal.Decimal` is, however, a practical choice for use cases where float inaccuracies can not be tolerated.\n\nIllegal types are `dict` and `list`, and their subtypes.\nA `ValueError` will be raised if `parse_float` produces illegal types.\n\n### Building a `tomli`/`tomllib` compatibility layer<a name=\"building-a-tomlitomllib-compatibility-layer\"></a>\n\nPython versions 3.11+ ship with a version of Tomli:\nthe `tomllib` standard library module.\nTo build code that uses the standard library if available,\nbut still works seamlessly with Python 3.6+,\ndo the following.\n\nInstead of a hard Tomli dependency, use the following\n[dependency specifier](https://packaging.python.org/en/latest/specifications/dependency-specifiers/)\nto only require Tomli when the standard library module is not available:\n\n```\ntomli >= 1.1.0 ; python_version < \"3.11\"\n```\n\nThen, in your code, import a TOML parser using the following fallback mechanism:\n\n```python\nimport sys\n\nif sys.version_info >= (3, 11):\n    import tomllib\nelse:\n    import tomli as tomllib\n\ntomllib.loads(\"['This parses fine with Python 3.6+']\")\n```\n\n## FAQ<a name=\"faq\"></a>\n\n### Why this parser?<a name=\"why-this-parser\"></a>\n\n- it's lil'\n- pure Python with zero dependencies\n- the fastest pure Python parser [\\*](#pure-python):\n  18x as fast as [tomlkit](https://pypi.org/project/tomlkit/),\n  2.1x as fast as [toml](https://pypi.org/project/toml/)\n- outputs [basic data types](#how-do-toml-types-map-into-python-types) only\n- 100% spec compliant: passes all tests in\n  [BurntSushi/toml-test](https://github.com/BurntSushi/toml-test)\n  test suite\n- thoroughly tested: 100% branch coverage\n\n### Is comment preserving round-trip parsing supported?<a name=\"is-comment-preserving-round-trip-parsing-supported\"></a>\n\nNo.\n\nThe `tomli.loads` function returns a plain `dict` that is populated with builtin types and types from the standard library only.\nPreserving comments requires a custom type to be returned so will not be supported,\nat least not by the `tomli.loads` and `tomli.load` functions.\n\nLook into [TOML Kit](https://github.com/sdispater/tomlkit) if preservation of style is what you need.\n\n### Is there a `dumps`, `write` or `encode` function?<a name=\"is-there-a-dumps-write-or-encode-function\"></a>\n\n[Tomli-W](https://github.com/hukkin/tomli-w) is the write-only counterpart of Tomli, providing `dump` and `dumps` functions.\n\nThe core library does not include write capability, as most TOML use cases are read-only, and Tomli intends to be minimal.\n\n### How do TOML types map into Python types?<a name=\"how-do-toml-types-map-into-python-types\"></a>\n\n| TOML type        | Python type         | Details                                                      |\n| ---------------- | ------------------- | ------------------------------------------------------------ |\n| Document Root    | `dict`              |                                                              |\n| Key              | `str`               |                                                              |\n| String           | `str`               |                                                              |\n| Integer          | `int`               |                                                              |\n| Float            | `float`             |                                                              |\n| Boolean          | `bool`              |                                                              |\n| Offset Date-Time | `datetime.datetime` | `tzinfo` attribute set to an instance of `datetime.timezone` |\n| Local Date-Time  | `datetime.datetime` | `tzinfo` attribute set to `None`                             |\n| Local Date       | `datetime.date`     |                                                              |\n| Local Time       | `datetime.time`     |                                                              |\n| Array            | `list`              |                                                              |\n| Table            | `dict`              |                                                              |\n| Inline Table     | `dict`              |                                                              |\n\n## Performance<a name=\"performance\"></a>\n\nThe `benchmark/` folder in this repository contains a performance benchmark for comparing the various Python TOML parsers.\n\nBelow are the results for commit [0724e2a](https://github.com/hukkin/tomli/tree/0724e2ab1858da7f5e05a9bffdb24c33589d951c).\n\n### Pure Python<a name=\"pure-python\"></a>\n\n```console\nfoo@bar:~/dev/tomli$ python --version\nPython 3.12.7\nfoo@bar:~/dev/tomli$ pip freeze\nattrs==21.4.0\nclick==8.1.7\npytomlpp==1.0.13\nqtoml==0.3.1\nrtoml==0.11.0\ntoml==0.10.2\ntomli @ file:///home/foo/dev/tomli\ntomlkit==0.13.2\nfoo@bar:~/dev/tomli$ python benchmark/run.py\nParsing data.toml 5000 times:\n------------------------------------------------------\n    parser |  exec time | performance (more is better)\n-----------+------------+-----------------------------\n     rtoml |    0.647 s | baseline (100%)\n  pytomlpp |    0.891 s | 72.62%\n     tomli |     3.14 s | 20.56%\n      toml |     6.69 s | 9.67%\n     qtoml |     8.27 s | 7.82%\n   tomlkit |     56.1 s | 1.15%\n```\n\n### Mypyc generated wheel<a name=\"mypyc-generated-wheel\"></a>\n\n```console\nfoo@bar:~/dev/tomli$ python benchmark/run.py\nParsing data.toml 5000 times:\n------------------------------------------------------\n    parser |  exec time | performance (more is better)\n-----------+------------+-----------------------------\n     rtoml |    0.668 s | baseline (100%)\n  pytomlpp |    0.893 s | 74.81%\n     tomli |     1.96 s | 34.18%\n      toml |     6.64 s | 10.07%\n     qtoml |     8.26 s | 8.09%\n   tomlkit |     52.9 s | 1.26%\n```",
<<<<<<< HEAD
      "release_date": "2024-11-27T22:38:36",
=======
      "release_date": "2024-11-27T22:38:35",
>>>>>>> bb4f3336
      "parties": [
        {
          "type": "person",
          "role": "author",
          "name": null,
          "email": "Taneli Hukkinen <hukkin@users.noreply.github.com>",
          "url": null
        }
      ],
      "keywords": [
        "toml",
        "Operating System :: MacOS",
        "Operating System :: Microsoft :: Windows",
        "Operating System :: POSIX :: Linux",
        "Programming Language :: Python :: 3 :: Only",
        "Programming Language :: Python :: Implementation :: CPython",
        "Programming Language :: Python :: Implementation :: PyPy",
        "Topic :: Software Development :: Libraries :: Python Modules",
        "Typing :: Typed"
      ],
      "homepage_url": null,
<<<<<<< HEAD
      "download_url": "https://files.pythonhosted.org/packages/18/87/302344fed471e44a87289cf4967697d07e532f2421fdaf868a303cbae4ff/tomli-2.2.1.tar.gz",
      "size": 17175,
      "sha1": null,
      "md5": "1e0e2fb2e29f3d77f0507bee71fb4ab4",
      "sha256": "cd45e1dc79c835ce60f7404ec8119f2eb06d38b1deba146f07ced3bbc44505ff",
=======
      "download_url": "https://files.pythonhosted.org/packages/6e/c2/61d3e0f47e2b74ef40a68b9e6ad5984f6241a942f7cd3bbfbdbd03861ea9/tomli-2.2.1-py3-none-any.whl",
      "size": 14257,
      "sha1": null,
      "md5": "ad9518cf40b1e7f3d85677af6e85e6ea",
      "sha256": "cb55c73c5f4408779d0cf3eef9f762b9c9f147a77de7b258bef0a5628adc85cc",
>>>>>>> bb4f3336
      "sha512": null,
      "bug_tracking_url": null,
      "code_view_url": null,
      "vcs_url": null,
      "copyright": null,
      "license_expression": null,
      "declared_license": {
        "license": "MIT License  Copyright (c) 2021 Taneli Hukkinen  Permission is hereby granted, free of charge, to any person obtaining a copy of this software and associated documentation files (the \"Software\"), to deal in the Software without restriction, including without limitation the rights to use, copy, modify, merge, publish, distribute, sublicense, and/or sell copies of the Software, and to permit persons to whom the Software is furnished to do so, subject to the following conditions:  The above copyright notice and this permission notice shall be included in all copies or substantial portions of the Software.  THE SOFTWARE IS PROVIDED \"AS IS\", WITHOUT WARRANTY OF ANY KIND, EXPRESS OR IMPLIED, INCLUDING BUT NOT LIMITED TO THE WARRANTIES OF MERCHANTABILITY, FITNESS FOR A PARTICULAR PURPOSE AND NONINFRINGEMENT. IN NO EVENT SHALL THE AUTHORS OR COPYRIGHT HOLDERS BE LIABLE FOR ANY CLAIM, DAMAGES OR OTHER LIABILITY, WHETHER IN AN ACTION OF CONTRACT, TORT OR OTHERWISE, ARISING FROM, OUT OF OR IN CONNECTION WITH THE SOFTWARE OR THE USE OR OTHER DEALINGS IN THE SOFTWARE. ",
        "classifiers": [
          "License :: OSI Approved :: MIT License"
        ]
      },
      "notice_text": null,
      "source_packages": [],
      "file_references": [],
      "extra_data": {},
      "dependencies": [],
      "repository_homepage_url": null,
      "repository_download_url": null,
      "api_data_url": "https://pypi.org/pypi/tomli/2.2.1/json",
      "datasource_id": null,
      "purl": "pkg:pypi/tomli@2.2.1"
    }
  ],
  "resolved_dependencies_graph": [
    {
      "package": "pkg:pypi/exceptiongroup@1.2.2",
      "dependencies": []
    },
    {
      "package": "pkg:pypi/iniconfig@2.1.0",
      "dependencies": []
    },
    {
      "package": "pkg:pypi/noexistingpacjagee@0.0.0",
      "dependencies": []
    },
    {
      "package": "pkg:pypi/packaging@24.2",
      "dependencies": []
    },
    {
      "package": "pkg:pypi/pluggy@1.5.0",
      "dependencies": []
    },
    {
      "package": "pkg:pypi/pytest@8.3.5",
      "dependencies": [
        "pkg:pypi/exceptiongroup@1.2.2",
        "pkg:pypi/iniconfig@2.1.0",
        "pkg:pypi/packaging@24.2",
        "pkg:pypi/pluggy@1.5.0",
        "pkg:pypi/tomli@2.2.1"
      ]
    },
    {
      "package": "pkg:pypi/tomli@2.2.1",
      "dependencies": []
    }
  ]
}<|MERGE_RESOLUTION|>--- conflicted
+++ resolved
@@ -2,11 +2,7 @@
   "headers": {
     "tool_name": "python-inspector",
     "tool_homepageurl": "https://github.com/aboutcode-org/python-inspector",
-<<<<<<< HEAD
-    "tool_version": "0.12.0",
-=======
     "tool_version": "0.13.0",
->>>>>>> bb4f3336
     "options": [
       "--ignore-errors",
       "--json <file>",
@@ -158,63 +154,6 @@
       "api_data_url": "https://pypi.org/pypi/exceptiongroup/1.2.2/json",
       "datasource_id": null,
       "purl": "pkg:pypi/exceptiongroup@1.2.2"
-<<<<<<< HEAD
-    },
-    {
-      "type": "pypi",
-      "namespace": null,
-      "name": "exceptiongroup",
-      "version": "1.2.2",
-      "qualifiers": {},
-      "subpath": null,
-      "primary_language": "Python",
-      "description": "Backport of PEP 654 (exception groups)\n.. image:: https://github.com/agronholm/exceptiongroup/actions/workflows/test.yml/badge.svg\n  :target: https://github.com/agronholm/exceptiongroup/actions/workflows/test.yml\n  :alt: Build Status\n.. image:: https://coveralls.io/repos/github/agronholm/exceptiongroup/badge.svg?branch=main\n  :target: https://coveralls.io/github/agronholm/exceptiongroup?branch=main\n  :alt: Code Coverage\n\nThis is a backport of the ``BaseExceptionGroup`` and ``ExceptionGroup`` classes from\nPython 3.11.\n\nIt contains the following:\n\n* The  ``exceptiongroup.BaseExceptionGroup`` and ``exceptiongroup.ExceptionGroup``\n  classes\n* A utility function (``exceptiongroup.catch()``) for catching exceptions possibly\n  nested in an exception group\n* Patches to the ``TracebackException`` class that properly formats exception groups\n  (installed on import)\n* An exception hook that handles formatting of exception groups through\n  ``TracebackException`` (installed on import)\n* Special versions of some of the functions from the ``traceback`` module, modified to\n  correctly handle exception groups even when monkey patching is disabled, or blocked by\n  another custom exception hook:\n\n  * ``traceback.format_exception()``\n  * ``traceback.format_exception_only()``\n  * ``traceback.print_exception()``\n  * ``traceback.print_exc()``\n* A backported version of ``contextlib.suppress()`` from Python 3.12.1 which also\n  handles suppressing exceptions inside exception groups\n\nIf this package is imported on Python 3.11 or later, the built-in implementations of the\nexception group classes are used instead, ``TracebackException`` is not monkey patched\nand the exception hook won't be installed.\n\nSee the `standard library documentation`_ for more information on exception groups.\n\n.. _standard library documentation: https://docs.python.org/3/library/exceptions.html\n\nCatching exceptions\n===================\n\nDue to the lack of the ``except*`` syntax introduced by `PEP 654`_ in earlier Python\nversions, you need to use ``exceptiongroup.catch()`` to catch exceptions that are\npotentially nested inside an exception group. This function returns a context manager\nthat calls the given handler for any exceptions matching the sole argument.\n\nThe argument to ``catch()`` must be a dict (or any ``Mapping``) where each key is either\nan exception class or an iterable of exception classes. Each value must be a callable\nthat takes a single positional argument. The handler will be called at most once, with\nan exception group as an argument which will contain all the exceptions that are any\nof the given types, or their subclasses. The exception group may contain nested groups\ncontaining more matching exceptions.\n\nThus, the following Python 3.11+ code:\n\n.. code-block:: python\n\n    try:\n        ...\n    except* (ValueError, KeyError) as excgroup:\n        for exc in excgroup.exceptions:\n            print('Caught exception:', type(exc))\n    except* RuntimeError:\n        print('Caught runtime error')\n\nwould be written with this backport like this:\n\n.. code-block:: python\n\n    from exceptiongroup import BaseExceptionGroup, catch\n\n    def value_key_err_handler(excgroup: BaseExceptionGroup) -> None:\n        for exc in excgroup.exceptions:\n            print('Caught exception:', type(exc))\n\n    def runtime_err_handler(exc: BaseExceptionGroup) -> None:\n        print('Caught runtime error')\n\n    with catch({\n        (ValueError, KeyError): value_key_err_handler,\n        RuntimeError: runtime_err_handler\n    }):\n        ...\n\n**NOTE**: Just like with ``except*``, you cannot handle ``BaseExceptionGroup`` or\n``ExceptionGroup`` with ``catch()``.\n\nSuppressing exceptions\n======================\n\nThis library contains a backport of the ``contextlib.suppress()`` context manager from\nPython 3.12.1. It allows you to selectively ignore certain exceptions, even when they're\ninside exception groups:\n\n.. code-block:: python\n\n    from exceptiongroup import suppress\n\n    with suppress(RuntimeError):\n        raise ExceptionGroup(\"\", [RuntimeError(\"boo\")])\n\nNotes on monkey patching\n========================\n\nTo make exception groups render properly when an unhandled exception group is being\nprinted out, this package does two things when it is imported on any Python version\nearlier than 3.11:\n\n#. The  ``traceback.TracebackException`` class is monkey patched to store extra\n   information about exception groups (in ``__init__()``) and properly format them (in\n   ``format()``)\n#. An exception hook is installed at ``sys.excepthook``, provided that no other hook is\n   already present. This hook causes the exception to be formatted using\n   ``traceback.TracebackException`` rather than the built-in rendered.\n\nIf ``sys.exceptionhook`` is found to be set to something else than the default when\n``exceptiongroup`` is imported, no monkeypatching is done at all.\n\nTo prevent the exception hook and patches from being installed, set the environment\nvariable ``EXCEPTIONGROUP_NO_PATCH`` to ``1``.\n\nFormatting exception groups\n---------------------------\n\nNormally, the monkey patching applied by this library on import will cause exception\ngroups to be printed properly in tracebacks. But in cases when the monkey patching is\nblocked by a third party exception hook, or monkey patching is explicitly disabled,\nyou can still manually format exceptions using the special versions of the ``traceback``\nfunctions, like ``format_exception()``, listed at the top of this page. They work just\nlike their counterparts in the ``traceback`` module, except that they use a separately\npatched subclass of ``TracebackException`` to perform the rendering.\n\nParticularly in cases where a library installs its own exception hook, it is recommended\nto use these special versions to do the actual formatting of exceptions/tracebacks.\n\n.. _PEP 654: https://www.python.org/dev/peps/pep-0654/",
-      "release_date": "2024-07-12T22:26:00",
-      "parties": [
-        {
-          "type": "person",
-          "role": "author",
-          "name": null,
-          "email": "Alex Gr\u00f6nholm <alex.gronholm@nextday.fi>",
-          "url": null
-        }
-      ],
-      "keywords": [
-        "Development Status :: 5 - Production/Stable",
-        "Intended Audience :: Developers",
-        "Programming Language :: Python",
-        "Programming Language :: Python :: 3 :: Only",
-        "Typing :: Typed"
-      ],
-      "homepage_url": null,
-      "download_url": "https://files.pythonhosted.org/packages/09/35/2495c4ac46b980e4ca1f6ad6db102322ef3ad2410b79fdde159a4b0f3b92/exceptiongroup-1.2.2.tar.gz",
-      "size": 28883,
-      "sha1": null,
-      "md5": "e371f497eba3ca3fa6ac6f0dc2a08919",
-      "sha256": "47c2edf7c6738fafb49fd34290706d1a1a2f4d1c6df275526b62cbb4aa5393cc",
-      "sha512": null,
-      "bug_tracking_url": "https://github.com/agronholm/exceptiongroup/issues",
-      "code_view_url": null,
-      "vcs_url": null,
-      "copyright": null,
-      "license_expression": null,
-      "declared_license": {
-        "classifiers": [
-          "License :: OSI Approved :: MIT License"
-        ]
-      },
-      "notice_text": null,
-      "source_packages": [],
-      "file_references": [],
-      "extra_data": {},
-      "dependencies": [],
-      "repository_homepage_url": null,
-      "repository_download_url": null,
-      "api_data_url": "https://pypi.org/pypi/exceptiongroup/1.2.2/json",
-      "datasource_id": null,
-      "purl": "pkg:pypi/exceptiongroup@1.2.2"
-=======
->>>>>>> bb4f3336
     },
     {
       "type": "pypi",
@@ -247,7 +186,6 @@
         "Programming Language :: Python :: 3.11",
         "Programming Language :: Python :: 3.12",
         "Programming Language :: Python :: 3.13",
-<<<<<<< HEAD
         "Programming Language :: Python :: 3.8",
         "Programming Language :: Python :: 3.9",
         "Topic :: Software Development :: Libraries",
@@ -259,80 +197,6 @@
       "sha1": null,
       "md5": "a3addcf2db108b0a2fd70a26e2504f22",
       "sha256": "9deba5723312380e77435581c6bf4935c94cbfab9b1ed33ef8d238ea168eb760",
-      "sha512": null,
-      "bug_tracking_url": null,
-      "code_view_url": null,
-      "vcs_url": null,
-      "copyright": null,
-      "license_expression": null,
-      "declared_license": {
-        "classifiers": [
-          "License :: OSI Approved :: MIT License"
-        ]
-      },
-      "notice_text": null,
-      "source_packages": [],
-      "file_references": [],
-      "extra_data": {},
-      "dependencies": [],
-      "repository_homepage_url": null,
-      "repository_download_url": null,
-      "api_data_url": "https://pypi.org/pypi/iniconfig/2.1.0/json",
-      "datasource_id": null,
-      "purl": "pkg:pypi/iniconfig@2.1.0"
-    },
-    {
-      "type": "pypi",
-      "namespace": null,
-      "name": "iniconfig",
-      "version": "2.1.0",
-      "qualifiers": {},
-      "subpath": null,
-      "primary_language": "Python",
-      "description": "brain-dead simple config-ini parsing\niniconfig: brain-dead simple parsing of ini files\n=======================================================\n\niniconfig is a small and simple INI-file parser module\nhaving a unique set of features:\n\n* maintains order of sections and entries\n* supports multi-line values with or without line-continuations\n* supports \"#\" comments everywhere\n* raises errors with proper line-numbers\n* no bells and whistles like automatic substitutions\n* iniconfig raises an Error if two sections have the same name.\n\nIf you encounter issues or have feature wishes please report them to:\n\n    https://github.com/RonnyPfannschmidt/iniconfig/issues\n\nBasic Example\n===================================\n\nIf you have an ini file like this:\n\n.. code-block:: ini\n\n    # content of example.ini\n    [section1] # comment\n    name1=value1  # comment\n    name1b=value1,value2  # comment\n\n    [section2]\n    name2=\n        line1\n        line2\n\nthen you can do:\n\n.. code-block:: pycon\n\n    >>> import iniconfig\n    >>> ini = iniconfig.IniConfig(\"example.ini\")\n    >>> ini['section1']['name1'] # raises KeyError if not exists\n    'value1'\n    >>> ini.get('section1', 'name1b', [], lambda x: x.split(\",\"))\n    ['value1', 'value2']\n    >>> ini.get('section1', 'notexist', [], lambda x: x.split(\",\"))\n    []\n    >>> [x.name for x in list(ini)]\n    ['section1', 'section2']\n    >>> list(list(ini)[0].items())\n    [('name1', 'value1'), ('name1b', 'value1,value2')]\n    >>> 'section1' in ini\n    True\n    >>> 'inexistendsection' in ini\n    False",
-      "release_date": "2025-03-19T20:09:59",
-      "parties": [
-        {
-          "type": "person",
-          "role": "author",
-          "name": null,
-          "email": "Ronny Pfannschmidt <opensource@ronnypfannschmidt.de>, Holger Krekel <holger.krekel@gmail.com>",
-          "url": null
-        }
-      ],
-      "keywords": [
-        "Development Status :: 4 - Beta",
-        "Intended Audience :: Developers",
-        "Operating System :: MacOS :: MacOS X",
-        "Operating System :: Microsoft :: Windows",
-        "Operating System :: POSIX",
-        "Programming Language :: Python :: 3",
-        "Programming Language :: Python :: 3 :: Only",
-        "Programming Language :: Python :: 3.10",
-        "Programming Language :: Python :: 3.11",
-        "Programming Language :: Python :: 3.12",
-        "Programming Language :: Python :: 3.13",
-=======
->>>>>>> bb4f3336
-        "Programming Language :: Python :: 3.8",
-        "Programming Language :: Python :: 3.9",
-        "Topic :: Software Development :: Libraries",
-        "Topic :: Utilities"
-      ],
-      "homepage_url": null,
-<<<<<<< HEAD
-      "download_url": "https://files.pythonhosted.org/packages/f2/97/ebf4da567aa6827c909642694d71c9fcf53e5b504f2d96afea02718862f3/iniconfig-2.1.0.tar.gz",
-      "size": 4793,
-      "sha1": null,
-      "md5": "437ede5b20b0ab2e76ca08f02b5c49dd",
-      "sha256": "3abbd2e30b36733fee78f9c7f7308f2d0050e88f0087fd25c2645f63c773e1c7",
-=======
-      "download_url": "https://files.pythonhosted.org/packages/2c/e1/e6716421ea10d38022b952c159d5161ca1193197fb744506875fbb87ea7b/iniconfig-2.1.0-py3-none-any.whl",
-      "size": 6050,
-      "sha1": null,
-      "md5": "a3addcf2db108b0a2fd70a26e2504f22",
-      "sha256": "9deba5723312380e77435581c6bf4935c94cbfab9b1ed33ef8d238ea168eb760",
->>>>>>> bb4f3336
       "sha512": null,
       "bug_tracking_url": null,
       "code_view_url": null,
@@ -352,7 +216,6 @@
       "repository_homepage_url": null,
       "repository_download_url": null,
       "api_data_url": "https://pypi.org/pypi/iniconfig/2.1.0/json",
-<<<<<<< HEAD
       "datasource_id": null,
       "purl": "pkg:pypi/iniconfig@2.1.0"
     },
@@ -419,87 +282,6 @@
       "api_data_url": "https://pypi.org/pypi/packaging/24.2/json",
       "datasource_id": null,
       "purl": "pkg:pypi/packaging@24.2"
-=======
-      "datasource_id": null,
-      "purl": "pkg:pypi/iniconfig@2.1.0"
->>>>>>> bb4f3336
-    },
-    {
-      "type": "pypi",
-      "namespace": null,
-      "name": "packaging",
-      "version": "24.2",
-      "qualifiers": {},
-      "subpath": null,
-      "primary_language": "Python",
-      "description": "Core utilities for Python packages\npackaging\n=========\n\n.. start-intro\n\nReusable core utilities for various Python Packaging\n`interoperability specifications <https://packaging.python.org/specifications/>`_.\n\nThis library provides utilities that implement the interoperability\nspecifications which have clearly one correct behaviour (eg: :pep:`440`)\nor benefit greatly from having a single shared implementation (eg: :pep:`425`).\n\n.. end-intro\n\nThe ``packaging`` project includes the following: version handling, specifiers,\nmarkers, requirements, tags, utilities.\n\nDocumentation\n-------------\n\nThe `documentation`_ provides information and the API for the following:\n\n- Version Handling\n- Specifiers\n- Markers\n- Requirements\n- Tags\n- Utilities\n\nInstallation\n------------\n\nUse ``pip`` to install these utilities::\n\n    pip install packaging\n\nThe ``packaging`` library uses calendar-based versioning (``YY.N``).\n\nDiscussion\n----------\n\nIf you run into bugs, you can file them in our `issue tracker`_.\n\nYou can also join ``#pypa`` on Freenode to ask questions or get involved.\n\n\n.. _`documentation`: https://packaging.pypa.io/\n.. _`issue tracker`: https://github.com/pypa/packaging/issues\n\n\nCode of Conduct\n---------------\n\nEveryone interacting in the packaging project's codebases, issue trackers, chat\nrooms, and mailing lists is expected to follow the `PSF Code of Conduct`_.\n\n.. _PSF Code of Conduct: https://github.com/pypa/.github/blob/main/CODE_OF_CONDUCT.md\n\nContributing\n------------\n\nThe ``CONTRIBUTING.rst`` file outlines how to contribute to this project as\nwell as how to report a potential security issue. The documentation for this\nproject also covers information about `project development`_ and `security`_.\n\n.. _`project development`: https://packaging.pypa.io/en/latest/development/\n.. _`security`: https://packaging.pypa.io/en/latest/security/\n\nProject History\n---------------\n\nPlease review the ``CHANGELOG.rst`` file or the `Changelog documentation`_ for\nrecent changes and project history.\n\n.. _`Changelog documentation`: https://packaging.pypa.io/en/latest/changelog/",
-<<<<<<< HEAD
-      "release_date": "2024-11-08T09:47:47",
-=======
-      "release_date": "2024-11-08T09:47:44",
->>>>>>> bb4f3336
-      "parties": [
-        {
-          "type": "person",
-          "role": "author",
-          "name": null,
-          "email": "Donald Stufft <donald@stufft.io>",
-          "url": null
-        }
-      ],
-      "keywords": [
-        "Development Status :: 5 - Production/Stable",
-        "Intended Audience :: Developers",
-        "Programming Language :: Python",
-        "Programming Language :: Python :: 3",
-        "Programming Language :: Python :: 3 :: Only",
-        "Programming Language :: Python :: 3.10",
-        "Programming Language :: Python :: 3.11",
-        "Programming Language :: Python :: 3.12",
-        "Programming Language :: Python :: 3.13",
-        "Programming Language :: Python :: 3.8",
-        "Programming Language :: Python :: 3.9",
-        "Programming Language :: Python :: Implementation :: CPython",
-        "Programming Language :: Python :: Implementation :: PyPy",
-        "Typing :: Typed"
-      ],
-      "homepage_url": null,
-<<<<<<< HEAD
-      "download_url": "https://files.pythonhosted.org/packages/d0/63/68dbb6eb2de9cb10ee4c9c14a0148804425e13c4fb20d61cce69f53106da/packaging-24.2.tar.gz",
-      "size": 163950,
-      "sha1": null,
-      "md5": "97dbaca91e00d6b9fd86866e8c7897ae",
-      "sha256": "c228a6dc5e932d346bc5739379109d49e8853dd8223571c7c5b55260edc0b97f",
-=======
-      "download_url": "https://files.pythonhosted.org/packages/88/ef/eb23f262cca3c0c4eb7ab1933c3b1f03d021f2c48f54763065b6f0e321be/packaging-24.2-py3-none-any.whl",
-      "size": 65451,
-      "sha1": null,
-      "md5": "137b07612433f1ad2cd27dd8ab38ce49",
-      "sha256": "09abb1bccd265c01f4a3aa3f7a7db064b36514d2cba19a2f694fe6150451a759",
->>>>>>> bb4f3336
-      "sha512": null,
-      "bug_tracking_url": null,
-      "code_view_url": "https://github.com/pypa/packaging",
-      "vcs_url": null,
-      "copyright": null,
-      "license_expression": null,
-      "declared_license": {
-        "classifiers": [
-          "License :: OSI Approved :: Apache Software License",
-          "License :: OSI Approved :: BSD License"
-        ]
-      },
-      "notice_text": null,
-      "source_packages": [],
-      "file_references": [],
-      "extra_data": {},
-      "dependencies": [],
-      "repository_homepage_url": null,
-      "repository_download_url": null,
-      "api_data_url": "https://pypi.org/pypi/packaging/24.2/json",
-<<<<<<< HEAD
-      "datasource_id": null,
-      "purl": "pkg:pypi/packaging@24.2"
     },
     {
       "type": "pypi",
@@ -566,88 +348,6 @@
       "api_data_url": "https://pypi.org/pypi/pluggy/1.5.0/json",
       "datasource_id": null,
       "purl": "pkg:pypi/pluggy@1.5.0"
-=======
-      "datasource_id": null,
-      "purl": "pkg:pypi/packaging@24.2"
->>>>>>> bb4f3336
-    },
-    {
-      "type": "pypi",
-      "namespace": null,
-      "name": "pluggy",
-      "version": "1.5.0",
-      "qualifiers": {},
-      "subpath": null,
-      "primary_language": "Python",
-      "description": "plugin and hook calling mechanisms for python\n====================================================\npluggy - A minimalist production ready plugin system\n====================================================\n\n|pypi| |conda-forge| |versions| |github-actions| |gitter| |black| |codecov|\n\nThis is the core framework used by the `pytest`_, `tox`_, and `devpi`_ projects.\n\nPlease `read the docs`_ to learn more!\n\nA definitive example\n====================\n.. code-block:: python\n\n    import pluggy\n\n    hookspec = pluggy.HookspecMarker(\"myproject\")\n    hookimpl = pluggy.HookimplMarker(\"myproject\")\n\n\n    class MySpec:\n        \"\"\"A hook specification namespace.\"\"\"\n\n        @hookspec\n        def myhook(self, arg1, arg2):\n            \"\"\"My special little hook that you can customize.\"\"\"\n\n\n    class Plugin_1:\n        \"\"\"A hook implementation namespace.\"\"\"\n\n        @hookimpl\n        def myhook(self, arg1, arg2):\n            print(\"inside Plugin_1.myhook()\")\n            return arg1 + arg2\n\n\n    class Plugin_2:\n        \"\"\"A 2nd hook implementation namespace.\"\"\"\n\n        @hookimpl\n        def myhook(self, arg1, arg2):\n            print(\"inside Plugin_2.myhook()\")\n            return arg1 - arg2\n\n\n    # create a manager and add the spec\n    pm = pluggy.PluginManager(\"myproject\")\n    pm.add_hookspecs(MySpec)\n\n    # register plugins\n    pm.register(Plugin_1())\n    pm.register(Plugin_2())\n\n    # call our ``myhook`` hook\n    results = pm.hook.myhook(arg1=1, arg2=2)\n    print(results)\n\n\nRunning this directly gets us::\n\n    $ python docs/examples/toy-example.py\n    inside Plugin_2.myhook()\n    inside Plugin_1.myhook()\n    [-1, 3]\n\n\n.. badges\n\n.. |pypi| image:: https://img.shields.io/pypi/v/pluggy.svg\n    :target: https://pypi.org/pypi/pluggy\n\n.. |versions| image:: https://img.shields.io/pypi/pyversions/pluggy.svg\n    :target: https://pypi.org/pypi/pluggy\n\n.. |github-actions| image:: https://github.com/pytest-dev/pluggy/workflows/main/badge.svg\n    :target: https://github.com/pytest-dev/pluggy/actions\n\n.. |conda-forge| image:: https://img.shields.io/conda/vn/conda-forge/pluggy.svg\n    :target: https://anaconda.org/conda-forge/pytest\n\n.. |gitter| image:: https://badges.gitter.im/pytest-dev/pluggy.svg\n    :alt: Join the chat at https://gitter.im/pytest-dev/pluggy\n    :target: https://gitter.im/pytest-dev/pluggy?utm_source=badge&utm_medium=badge&utm_campaign=pr-badge&utm_content=badge\n\n.. |black| image:: https://img.shields.io/badge/code%20style-black-000000.svg\n    :target: https://github.com/ambv/black\n\n.. |codecov| image:: https://codecov.io/gh/pytest-dev/pluggy/branch/master/graph/badge.svg\n    :target: https://codecov.io/gh/pytest-dev/pluggy\n    :alt: Code coverage Status\n\n.. links\n.. _pytest:\n    http://pytest.org\n.. _tox:\n    https://tox.readthedocs.org\n.. _devpi:\n    http://doc.devpi.net\n.. _read the docs:\n   https://pluggy.readthedocs.io/en/latest/\n\n\nSupport pluggy\n--------------\n\n`Open Collective`_ is an online funding platform for open and transparent communities.\nIt provides tools to raise money and share your finances in full transparency.\n\nIt is the platform of choice for individuals and companies that want to make one-time or\nmonthly donations directly to the project.\n\n``pluggy`` is part of the ``pytest-dev`` project, see more details in the `pytest collective`_.\n\n.. _Open Collective: https://opencollective.com\n.. _pytest collective: https://opencollective.com/pytest",
-<<<<<<< HEAD
-      "release_date": "2024-04-20T21:34:42",
-=======
-      "release_date": "2024-04-20T21:34:40",
->>>>>>> bb4f3336
-      "parties": [
-        {
-          "type": "person",
-          "role": "author",
-          "name": "Holger Krekel",
-          "email": "holger@merlinux.eu",
-          "url": null
-        }
-      ],
-      "keywords": [
-        "Development Status :: 6 - Mature",
-        "Intended Audience :: Developers",
-        "Operating System :: MacOS :: MacOS X",
-        "Operating System :: Microsoft :: Windows",
-        "Operating System :: POSIX",
-        "Programming Language :: Python :: 3",
-        "Programming Language :: Python :: 3 :: Only",
-        "Programming Language :: Python :: 3.10",
-        "Programming Language :: Python :: 3.11",
-        "Programming Language :: Python :: 3.8",
-        "Programming Language :: Python :: 3.9",
-        "Programming Language :: Python :: Implementation :: CPython",
-        "Programming Language :: Python :: Implementation :: PyPy",
-        "Topic :: Software Development :: Libraries",
-        "Topic :: Software Development :: Testing",
-        "Topic :: Utilities"
-      ],
-      "homepage_url": "https://github.com/pytest-dev/pluggy",
-<<<<<<< HEAD
-      "download_url": "https://files.pythonhosted.org/packages/96/2d/02d4312c973c6050a18b314a5ad0b3210edb65a906f868e31c111dede4a6/pluggy-1.5.0.tar.gz",
-      "size": 67955,
-      "sha1": null,
-      "md5": "ac0870be78ba0ee227a5c3955efeba59",
-      "sha256": "2cffa88e94fdc978c4c574f15f9e59b7f4201d439195c3715ca9e2486f1d0cf1",
-=======
-      "download_url": "https://files.pythonhosted.org/packages/88/5f/e351af9a41f866ac3f1fac4ca0613908d9a41741cfcf2228f4ad853b697d/pluggy-1.5.0-py3-none-any.whl",
-      "size": 20556,
-      "sha1": null,
-      "md5": "07349a98333a31cbb6ef8f7a17905c77",
-      "sha256": "44e1ad92c8ca002de6377e165f3e0f1be63266ab4d554740532335b9d75ea669",
->>>>>>> bb4f3336
-      "sha512": null,
-      "bug_tracking_url": null,
-      "code_view_url": null,
-      "vcs_url": null,
-      "copyright": null,
-      "license_expression": null,
-      "declared_license": {
-        "license": "MIT",
-        "classifiers": [
-          "License :: OSI Approved :: MIT License"
-        ]
-      },
-      "notice_text": null,
-      "source_packages": [],
-      "file_references": [],
-      "extra_data": {},
-      "dependencies": [],
-      "repository_homepage_url": null,
-      "repository_download_url": null,
-      "api_data_url": "https://pypi.org/pypi/pluggy/1.5.0/json",
-      "datasource_id": null,
-      "purl": "pkg:pypi/pluggy@1.5.0"
     },
     {
       "type": "pypi",
@@ -715,74 +415,6 @@
       "api_data_url": "https://pypi.org/pypi/pytest/8.3.5/json",
       "datasource_id": null,
       "purl": "pkg:pypi/pytest@8.3.5"
-<<<<<<< HEAD
-    },
-    {
-      "type": "pypi",
-      "namespace": null,
-      "name": "pytest",
-      "version": "8.3.5",
-      "qualifiers": {},
-      "subpath": null,
-      "primary_language": "Python",
-      "description": "pytest: simple powerful testing with Python\n.. image:: https://github.com/pytest-dev/pytest/raw/main/doc/en/img/pytest_logo_curves.svg\n   :target: https://docs.pytest.org/en/stable/\n   :align: center\n   :height: 200\n   :alt: pytest\n\n\n------\n\n.. image:: https://img.shields.io/pypi/v/pytest.svg\n    :target: https://pypi.org/project/pytest/\n\n.. image:: https://img.shields.io/conda/vn/conda-forge/pytest.svg\n    :target: https://anaconda.org/conda-forge/pytest\n\n.. image:: https://img.shields.io/pypi/pyversions/pytest.svg\n    :target: https://pypi.org/project/pytest/\n\n.. image:: https://codecov.io/gh/pytest-dev/pytest/branch/main/graph/badge.svg\n    :target: https://codecov.io/gh/pytest-dev/pytest\n    :alt: Code coverage Status\n\n.. image:: https://github.com/pytest-dev/pytest/actions/workflows/test.yml/badge.svg\n    :target: https://github.com/pytest-dev/pytest/actions?query=workflow%3Atest\n\n.. image:: https://results.pre-commit.ci/badge/github/pytest-dev/pytest/main.svg\n   :target: https://results.pre-commit.ci/latest/github/pytest-dev/pytest/main\n   :alt: pre-commit.ci status\n\n.. image:: https://www.codetriage.com/pytest-dev/pytest/badges/users.svg\n    :target: https://www.codetriage.com/pytest-dev/pytest\n\n.. image:: https://readthedocs.org/projects/pytest/badge/?version=latest\n    :target: https://pytest.readthedocs.io/en/latest/?badge=latest\n    :alt: Documentation Status\n\n.. image:: https://img.shields.io/badge/Discord-pytest--dev-blue\n    :target: https://discord.com/invite/pytest-dev\n    :alt: Discord\n\n.. image:: https://img.shields.io/badge/Libera%20chat-%23pytest-orange\n    :target: https://web.libera.chat/#pytest\n    :alt: Libera chat\n\n\nThe ``pytest`` framework makes it easy to write small tests, yet\nscales to support complex functional testing for applications and libraries.\n\nAn example of a simple test:\n\n.. code-block:: python\n\n    # content of test_sample.py\n    def inc(x):\n        return x + 1\n\n\n    def test_answer():\n        assert inc(3) == 5\n\n\nTo execute it::\n\n    $ pytest\n    ============================= test session starts =============================\n    collected 1 items\n\n    test_sample.py F\n\n    ================================== FAILURES ===================================\n    _________________________________ test_answer _________________________________\n\n        def test_answer():\n    >       assert inc(3) == 5\n    E       assert 4 == 5\n    E        +  where 4 = inc(3)\n\n    test_sample.py:5: AssertionError\n    ========================== 1 failed in 0.04 seconds ===========================\n\n\nDue to ``pytest``'s detailed assertion introspection, only plain ``assert`` statements are used. See `getting-started <https://docs.pytest.org/en/stable/getting-started.html#our-first-test-run>`_ for more examples.\n\n\nFeatures\n--------\n\n- Detailed info on failing `assert statements <https://docs.pytest.org/en/stable/how-to/assert.html>`_ (no need to remember ``self.assert*`` names)\n\n- `Auto-discovery\n  <https://docs.pytest.org/en/stable/explanation/goodpractices.html#python-test-discovery>`_\n  of test modules and functions\n\n- `Modular fixtures <https://docs.pytest.org/en/stable/explanation/fixtures.html>`_ for\n  managing small or parametrized long-lived test resources\n\n- Can run `unittest <https://docs.pytest.org/en/stable/how-to/unittest.html>`_ (or trial)\n  test suites out of the box\n\n- Python 3.8+ or PyPy3\n\n- Rich plugin architecture, with over 1300+ `external plugins <https://docs.pytest.org/en/latest/reference/plugin_list.html>`_ and thriving community\n\n\nDocumentation\n-------------\n\nFor full documentation, including installation, tutorials and PDF documents, please see https://docs.pytest.org/en/stable/.\n\n\nBugs/Requests\n-------------\n\nPlease use the `GitHub issue tracker <https://github.com/pytest-dev/pytest/issues>`_ to submit bugs or request features.\n\n\nChangelog\n---------\n\nConsult the `Changelog <https://docs.pytest.org/en/stable/changelog.html>`__ page for fixes and enhancements of each version.\n\n\nSupport pytest\n--------------\n\n`Open Collective`_ is an online funding platform for open and transparent communities.\nIt provides tools to raise money and share your finances in full transparency.\n\nIt is the platform of choice for individuals and companies that want to make one-time or\nmonthly donations directly to the project.\n\nSee more details in the `pytest collective`_.\n\n.. _Open Collective: https://opencollective.com\n.. _pytest collective: https://opencollective.com/pytest\n\n\npytest for enterprise\n---------------------\n\nAvailable as part of the Tidelift Subscription.\n\nThe maintainers of pytest and thousands of other packages are working with Tidelift to deliver commercial support and\nmaintenance for the open source dependencies you use to build your applications.\nSave time, reduce risk, and improve code health, while paying the maintainers of the exact dependencies you use.\n\n`Learn more. <https://tidelift.com/subscription/pkg/pypi-pytest?utm_source=pypi-pytest&utm_medium=referral&utm_campaign=enterprise&utm_term=repo>`_\n\nSecurity\n^^^^^^^^\n\npytest has never been associated with a security vulnerability, but in any case, to report a\nsecurity vulnerability please use the `Tidelift security contact <https://tidelift.com/security>`_.\nTidelift will coordinate the fix and disclosure.\n\n\nLicense\n-------\n\nCopyright Holger Krekel and others, 2004.\n\nDistributed under the terms of the `MIT`_ license, pytest is free and open source software.\n\n.. _`MIT`: https://github.com/pytest-dev/pytest/blob/main/LICENSE",
-      "release_date": "2025-03-02T12:54:54",
-      "parties": [
-        {
-          "type": "person",
-          "role": "author",
-          "name": "Holger Krekel, Bruno Oliveira, Ronny Pfannschmidt, Floris Bruynooghe, Brianna Laugher, Florian Bruhin, Others (See AUTHORS)",
-          "email": null,
-          "url": null
-        }
-      ],
-      "keywords": [
-        "test",
-        "unittest",
-        "Development Status :: 6 - Mature",
-        "Intended Audience :: Developers",
-        "Operating System :: MacOS",
-        "Operating System :: Microsoft :: Windows",
-        "Operating System :: POSIX",
-        "Operating System :: Unix",
-        "Programming Language :: Python :: 3 :: Only",
-        "Programming Language :: Python :: 3.10",
-        "Programming Language :: Python :: 3.11",
-        "Programming Language :: Python :: 3.12",
-        "Programming Language :: Python :: 3.8",
-        "Programming Language :: Python :: 3.9",
-        "Topic :: Software Development :: Libraries",
-        "Topic :: Software Development :: Testing",
-        "Topic :: Utilities"
-      ],
-      "homepage_url": null,
-      "download_url": "https://files.pythonhosted.org/packages/ae/3c/c9d525a414d506893f0cd8a8d0de7706446213181570cdbd766691164e40/pytest-8.3.5.tar.gz",
-      "size": 1450891,
-      "sha1": null,
-      "md5": "f22d0f0e12aee3b97225a89504d657cb",
-      "sha256": "f4efe70cc14e511565ac476b57c279e12a855b11f48f212af1080ef2263d3845",
-      "sha512": null,
-      "bug_tracking_url": "https://github.com/pytest-dev/pytest/issues",
-      "code_view_url": "https://github.com/pytest-dev/pytest",
-      "vcs_url": null,
-      "copyright": null,
-      "license_expression": null,
-      "declared_license": {
-        "license": "MIT",
-        "classifiers": [
-          "License :: OSI Approved :: MIT License"
-        ]
-      },
-      "notice_text": null,
-      "source_packages": [],
-      "file_references": [],
-      "extra_data": {},
-      "dependencies": [],
-      "repository_homepage_url": null,
-      "repository_download_url": null,
-      "api_data_url": "https://pypi.org/pypi/pytest/8.3.5/json",
-      "datasource_id": null,
-      "purl": "pkg:pypi/pytest@8.3.5"
     },
     {
       "type": "pypi",
@@ -842,79 +474,6 @@
       "api_data_url": "https://pypi.org/pypi/tomli/2.2.1/json",
       "datasource_id": null,
       "purl": "pkg:pypi/tomli@2.2.1"
-=======
->>>>>>> bb4f3336
-    },
-    {
-      "type": "pypi",
-      "namespace": null,
-      "name": "tomli",
-      "version": "2.2.1",
-      "qualifiers": {},
-      "subpath": null,
-      "primary_language": "Python",
-      "description": "[![Build Status](https://github.com/hukkin/tomli/actions/workflows/tests.yaml/badge.svg?branch=master)](https://github.com/hukkin/tomli/actions?query=workflow%3ATests+branch%3Amaster+event%3Apush)\n[![codecov.io](https://codecov.io/gh/hukkin/tomli/branch/master/graph/badge.svg)](https://codecov.io/gh/hukkin/tomli)\n[![PyPI version](https://img.shields.io/pypi/v/tomli)](https://pypi.org/project/tomli)\n\n# Tomli\n\n> A lil' TOML parser\n\n**Table of Contents** *generated with [mdformat-toc](https://github.com/hukkin/mdformat-toc)*\n\n<!-- mdformat-toc start --slug=github --maxlevel=6 --minlevel=2 -->\n\n- [Intro](#intro)\n- [Installation](#installation)\n- [Usage](#usage)\n  - [Parse a TOML string](#parse-a-toml-string)\n  - [Parse a TOML file](#parse-a-toml-file)\n  - [Handle invalid TOML](#handle-invalid-toml)\n  - [Construct `decimal.Decimal`s from TOML floats](#construct-decimaldecimals-from-toml-floats)\n  - [Building a `tomli`/`tomllib` compatibility layer](#building-a-tomlitomllib-compatibility-layer)\n- [FAQ](#faq)\n  - [Why this parser?](#why-this-parser)\n  - [Is comment preserving round-trip parsing supported?](#is-comment-preserving-round-trip-parsing-supported)\n  - [Is there a `dumps`, `write` or `encode` function?](#is-there-a-dumps-write-or-encode-function)\n  - [How do TOML types map into Python types?](#how-do-toml-types-map-into-python-types)\n- [Performance](#performance)\n  - [Pure Python](#pure-python)\n  - [Mypyc generated wheel](#mypyc-generated-wheel)\n\n<!-- mdformat-toc end -->\n\n## Intro<a name=\"intro\"></a>\n\nTomli is a Python library for parsing [TOML](https://toml.io).\nIt is fully compatible with [TOML v1.0.0](https://toml.io/en/v1.0.0).\n\nA version of Tomli, the `tomllib` module,\nwas added to the standard library in Python 3.11\nvia [PEP 680](https://www.python.org/dev/peps/pep-0680/).\nTomli continues to provide a backport on PyPI for Python versions\nwhere the standard library module is not available\nand that have not yet reached their end-of-life.\n\nTomli uses [mypyc](https://github.com/mypyc/mypyc)\nto generate binary wheels for most of the widely used platforms,\nso Python 3.11+ users may prefer it over `tomllib` for improved performance.\nPure Python wheels are available on any platform and should perform the same as `tomllib`.\n\n## Installation<a name=\"installation\"></a>\n\n```bash\npip install tomli\n```\n\n## Usage<a name=\"usage\"></a>\n\n### Parse a TOML string<a name=\"parse-a-toml-string\"></a>\n\n```python\nimport tomli\n\ntoml_str = \"\"\"\n[[players]]\nname = \"Lehtinen\"\nnumber = 26\n\n[[players]]\nname = \"Numminen\"\nnumber = 27\n\"\"\"\n\ntoml_dict = tomli.loads(toml_str)\nassert toml_dict == {\n    \"players\": [{\"name\": \"Lehtinen\", \"number\": 26}, {\"name\": \"Numminen\", \"number\": 27}]\n}\n```\n\n### Parse a TOML file<a name=\"parse-a-toml-file\"></a>\n\n```python\nimport tomli\n\nwith open(\"path_to_file/conf.toml\", \"rb\") as f:\n    toml_dict = tomli.load(f)\n```\n\nThe file must be opened in binary mode (with the `\"rb\"` flag).\nBinary mode will enforce decoding the file as UTF-8 with universal newlines disabled,\nboth of which are required to correctly parse TOML.\n\n### Handle invalid TOML<a name=\"handle-invalid-toml\"></a>\n\n```python\nimport tomli\n\ntry:\n    toml_dict = tomli.loads(\"]] this is invalid TOML [[\")\nexcept tomli.TOMLDecodeError:\n    print(\"Yep, definitely not valid.\")\n```\n\nNote that error messages are considered informational only.\nThey should not be assumed to stay constant across Tomli versions.\n\n### Construct `decimal.Decimal`s from TOML floats<a name=\"construct-decimaldecimals-from-toml-floats\"></a>\n\n```python\nfrom decimal import Decimal\nimport tomli\n\ntoml_dict = tomli.loads(\"precision-matters = 0.982492\", parse_float=Decimal)\nassert isinstance(toml_dict[\"precision-matters\"], Decimal)\nassert toml_dict[\"precision-matters\"] == Decimal(\"0.982492\")\n```\n\nNote that `decimal.Decimal` can be replaced with another callable that converts a TOML float from string to a Python type.\nThe `decimal.Decimal` is, however, a practical choice for use cases where float inaccuracies can not be tolerated.\n\nIllegal types are `dict` and `list`, and their subtypes.\nA `ValueError` will be raised if `parse_float` produces illegal types.\n\n### Building a `tomli`/`tomllib` compatibility layer<a name=\"building-a-tomlitomllib-compatibility-layer\"></a>\n\nPython versions 3.11+ ship with a version of Tomli:\nthe `tomllib` standard library module.\nTo build code that uses the standard library if available,\nbut still works seamlessly with Python 3.6+,\ndo the following.\n\nInstead of a hard Tomli dependency, use the following\n[dependency specifier](https://packaging.python.org/en/latest/specifications/dependency-specifiers/)\nto only require Tomli when the standard library module is not available:\n\n```\ntomli >= 1.1.0 ; python_version < \"3.11\"\n```\n\nThen, in your code, import a TOML parser using the following fallback mechanism:\n\n```python\nimport sys\n\nif sys.version_info >= (3, 11):\n    import tomllib\nelse:\n    import tomli as tomllib\n\ntomllib.loads(\"['This parses fine with Python 3.6+']\")\n```\n\n## FAQ<a name=\"faq\"></a>\n\n### Why this parser?<a name=\"why-this-parser\"></a>\n\n- it's lil'\n- pure Python with zero dependencies\n- the fastest pure Python parser [\\*](#pure-python):\n  18x as fast as [tomlkit](https://pypi.org/project/tomlkit/),\n  2.1x as fast as [toml](https://pypi.org/project/toml/)\n- outputs [basic data types](#how-do-toml-types-map-into-python-types) only\n- 100% spec compliant: passes all tests in\n  [BurntSushi/toml-test](https://github.com/BurntSushi/toml-test)\n  test suite\n- thoroughly tested: 100% branch coverage\n\n### Is comment preserving round-trip parsing supported?<a name=\"is-comment-preserving-round-trip-parsing-supported\"></a>\n\nNo.\n\nThe `tomli.loads` function returns a plain `dict` that is populated with builtin types and types from the standard library only.\nPreserving comments requires a custom type to be returned so will not be supported,\nat least not by the `tomli.loads` and `tomli.load` functions.\n\nLook into [TOML Kit](https://github.com/sdispater/tomlkit) if preservation of style is what you need.\n\n### Is there a `dumps`, `write` or `encode` function?<a name=\"is-there-a-dumps-write-or-encode-function\"></a>\n\n[Tomli-W](https://github.com/hukkin/tomli-w) is the write-only counterpart of Tomli, providing `dump` and `dumps` functions.\n\nThe core library does not include write capability, as most TOML use cases are read-only, and Tomli intends to be minimal.\n\n### How do TOML types map into Python types?<a name=\"how-do-toml-types-map-into-python-types\"></a>\n\n| TOML type        | Python type         | Details                                                      |\n| ---------------- | ------------------- | ------------------------------------------------------------ |\n| Document Root    | `dict`              |                                                              |\n| Key              | `str`               |                                                              |\n| String           | `str`               |                                                              |\n| Integer          | `int`               |                                                              |\n| Float            | `float`             |                                                              |\n| Boolean          | `bool`              |                                                              |\n| Offset Date-Time | `datetime.datetime` | `tzinfo` attribute set to an instance of `datetime.timezone` |\n| Local Date-Time  | `datetime.datetime` | `tzinfo` attribute set to `None`                             |\n| Local Date       | `datetime.date`     |                                                              |\n| Local Time       | `datetime.time`     |                                                              |\n| Array            | `list`              |                                                              |\n| Table            | `dict`              |                                                              |\n| Inline Table     | `dict`              |                                                              |\n\n## Performance<a name=\"performance\"></a>\n\nThe `benchmark/` folder in this repository contains a performance benchmark for comparing the various Python TOML parsers.\n\nBelow are the results for commit [0724e2a](https://github.com/hukkin/tomli/tree/0724e2ab1858da7f5e05a9bffdb24c33589d951c).\n\n### Pure Python<a name=\"pure-python\"></a>\n\n```console\nfoo@bar:~/dev/tomli$ python --version\nPython 3.12.7\nfoo@bar:~/dev/tomli$ pip freeze\nattrs==21.4.0\nclick==8.1.7\npytomlpp==1.0.13\nqtoml==0.3.1\nrtoml==0.11.0\ntoml==0.10.2\ntomli @ file:///home/foo/dev/tomli\ntomlkit==0.13.2\nfoo@bar:~/dev/tomli$ python benchmark/run.py\nParsing data.toml 5000 times:\n------------------------------------------------------\n    parser |  exec time | performance (more is better)\n-----------+------------+-----------------------------\n     rtoml |    0.647 s | baseline (100%)\n  pytomlpp |    0.891 s | 72.62%\n     tomli |     3.14 s | 20.56%\n      toml |     6.69 s | 9.67%\n     qtoml |     8.27 s | 7.82%\n   tomlkit |     56.1 s | 1.15%\n```\n\n### Mypyc generated wheel<a name=\"mypyc-generated-wheel\"></a>\n\n```console\nfoo@bar:~/dev/tomli$ python benchmark/run.py\nParsing data.toml 5000 times:\n------------------------------------------------------\n    parser |  exec time | performance (more is better)\n-----------+------------+-----------------------------\n     rtoml |    0.668 s | baseline (100%)\n  pytomlpp |    0.893 s | 74.81%\n     tomli |     1.96 s | 34.18%\n      toml |     6.64 s | 10.07%\n     qtoml |     8.26 s | 8.09%\n   tomlkit |     52.9 s | 1.26%\n```",
-<<<<<<< HEAD
-      "release_date": "2024-11-27T22:38:36",
-=======
-      "release_date": "2024-11-27T22:38:35",
->>>>>>> bb4f3336
-      "parties": [
-        {
-          "type": "person",
-          "role": "author",
-          "name": null,
-          "email": "Taneli Hukkinen <hukkin@users.noreply.github.com>",
-          "url": null
-        }
-      ],
-      "keywords": [
-        "toml",
-        "Operating System :: MacOS",
-        "Operating System :: Microsoft :: Windows",
-        "Operating System :: POSIX :: Linux",
-        "Programming Language :: Python :: 3 :: Only",
-        "Programming Language :: Python :: Implementation :: CPython",
-        "Programming Language :: Python :: Implementation :: PyPy",
-        "Topic :: Software Development :: Libraries :: Python Modules",
-        "Typing :: Typed"
-      ],
-      "homepage_url": null,
-<<<<<<< HEAD
-      "download_url": "https://files.pythonhosted.org/packages/18/87/302344fed471e44a87289cf4967697d07e532f2421fdaf868a303cbae4ff/tomli-2.2.1.tar.gz",
-      "size": 17175,
-      "sha1": null,
-      "md5": "1e0e2fb2e29f3d77f0507bee71fb4ab4",
-      "sha256": "cd45e1dc79c835ce60f7404ec8119f2eb06d38b1deba146f07ced3bbc44505ff",
-=======
-      "download_url": "https://files.pythonhosted.org/packages/6e/c2/61d3e0f47e2b74ef40a68b9e6ad5984f6241a942f7cd3bbfbdbd03861ea9/tomli-2.2.1-py3-none-any.whl",
-      "size": 14257,
-      "sha1": null,
-      "md5": "ad9518cf40b1e7f3d85677af6e85e6ea",
-      "sha256": "cb55c73c5f4408779d0cf3eef9f762b9c9f147a77de7b258bef0a5628adc85cc",
->>>>>>> bb4f3336
-      "sha512": null,
-      "bug_tracking_url": null,
-      "code_view_url": null,
-      "vcs_url": null,
-      "copyright": null,
-      "license_expression": null,
-      "declared_license": {
-        "license": "MIT License  Copyright (c) 2021 Taneli Hukkinen  Permission is hereby granted, free of charge, to any person obtaining a copy of this software and associated documentation files (the \"Software\"), to deal in the Software without restriction, including without limitation the rights to use, copy, modify, merge, publish, distribute, sublicense, and/or sell copies of the Software, and to permit persons to whom the Software is furnished to do so, subject to the following conditions:  The above copyright notice and this permission notice shall be included in all copies or substantial portions of the Software.  THE SOFTWARE IS PROVIDED \"AS IS\", WITHOUT WARRANTY OF ANY KIND, EXPRESS OR IMPLIED, INCLUDING BUT NOT LIMITED TO THE WARRANTIES OF MERCHANTABILITY, FITNESS FOR A PARTICULAR PURPOSE AND NONINFRINGEMENT. IN NO EVENT SHALL THE AUTHORS OR COPYRIGHT HOLDERS BE LIABLE FOR ANY CLAIM, DAMAGES OR OTHER LIABILITY, WHETHER IN AN ACTION OF CONTRACT, TORT OR OTHERWISE, ARISING FROM, OUT OF OR IN CONNECTION WITH THE SOFTWARE OR THE USE OR OTHER DEALINGS IN THE SOFTWARE. ",
-        "classifiers": [
-          "License :: OSI Approved :: MIT License"
-        ]
-      },
-      "notice_text": null,
-      "source_packages": [],
-      "file_references": [],
-      "extra_data": {},
-      "dependencies": [],
-      "repository_homepage_url": null,
-      "repository_download_url": null,
-      "api_data_url": "https://pypi.org/pypi/tomli/2.2.1/json",
-      "datasource_id": null,
-      "purl": "pkg:pypi/tomli@2.2.1"
     }
   ],
   "resolved_dependencies_graph": [
