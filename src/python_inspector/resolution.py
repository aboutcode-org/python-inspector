--- conflicted
+++ resolved
@@ -108,7 +108,7 @@
     deps = []
     for package_data in handler.parse(location):
         dependencies = package_data.dependencies
-        deps.extend(dependencies)
+        deps.extend(dependencies=dependencies)
     return deps
 
 
@@ -214,21 +214,13 @@
         sdist_file = sdist.rstrip(".tar.gz")
         with tarfile.open(os.path.join(settings.CACHE_THIRDPARTY_DIR, sdist)) as file:
             file.extractall(
-<<<<<<< HEAD
                 os.path.join(settings.CACHE_THIRDPARTY_DIR, "extracted_sdists", sdist_file)
-=======
-                os.path.join(utils_pypi.CACHE_THIRDPARTY_DIR, "extracted_sdists", sdist_file)
->>>>>>> bb4f3336
             )
     elif sdist.endswith(".zip"):
         sdist_file = sdist.rstrip(".zip")
         with ZipFile(os.path.join(settings.CACHE_THIRDPARTY_DIR, sdist)) as zip:
             zip.extractall(
-<<<<<<< HEAD
                 os.path.join(settings.CACHE_THIRDPARTY_DIR, "extracted_sdists", sdist_file)
-=======
-                os.path.join(utils_pypi.CACHE_THIRDPARTY_DIR, "extracted_sdists", sdist_file)
->>>>>>> bb4f3336
             )
 
     else:
@@ -460,7 +452,7 @@
         api_url = f"https://pypi.org/pypi/{name}/json"
         resp = await get_response_async(api_url)
         if not resp:
-            self.versions_by_package[name] = []
+            return []
         releases = resp.get("releases") or {}
         return releases.keys() or []
 
@@ -513,11 +505,7 @@
 
         if wheels:
             for wheel in wheels:
-<<<<<<< HEAD
                 wheel_location = os.path.join(settings.CACHE_THIRDPARTY_DIR, wheel)
-=======
-                wheel_location = os.path.join(utils_pypi.CACHE_THIRDPARTY_DIR, wheel)
->>>>>>> bb4f3336
                 requirements = get_requirements_from_distribution(
                     handler=PypiWheelHandler,
                     location=wheel_location,
@@ -616,16 +604,8 @@
         name = remove_extras(identifier=identifier)
         bad_versions = {c.version for c in incompatibilities[identifier]}
         extras = {e for r in requirements[identifier] for e in r.extras}
-<<<<<<< HEAD
         versions = []
-        if not self.repos:
-            versions.extend(self.get_versions_for_package(name=name))
-        else:
-            for repo in self.repos:
-                versions.extend(self.get_versions_for_package(name=name, repo=repo))
-=======
-        versions = self.get_versions_for_package(name)
->>>>>>> bb4f3336
+        versions.extend(self.get_versions_for_package(name=name))
 
         if not versions:
             if self.ignore_errors:
