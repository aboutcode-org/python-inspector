#
# Copyright (c) Tzu-ping Chung <uranusjr@gmail.com>, nexB Inc. and others.
# SPDX-License-Identifier: ISC AND Apache-2.0
# derived and heavily modified from https://github.com/sarugaku/resolvelib

# See https://github.com/aboutcode-org/python-inspector for support or download.
# See https://aboutcode.org for more information about nexB OSS projects.
#

import ast
import asyncio
import operator
import os
import tarfile
from typing import Dict
from typing import Generator
from typing import Iterable
from typing import List
from typing import Mapping
from typing import NamedTuple
from typing import Tuple
from typing import Type
from typing import Union
from zipfile import ZipFile

import packvers.utils
from packageurl import PackageURL
from packvers.requirements import Requirement
from packvers.version import LegacyVersion
from packvers.version import Version
from packvers.version import parse as parse_version
from resolvelib import AbstractProvider
from resolvelib.structs import DirectedGraph

from _packagedcode.models import DependentPackage
from _packagedcode.pypi import BasePypiHandler
from _packagedcode.pypi import PipRequirementsFileHandler
from _packagedcode.pypi import PypiWheelHandler
from _packagedcode.pypi import PythonSetupPyHandler
from _packagedcode.pypi import SetupCfgHandler
from _packagedcode.pypi import can_process_dependent_package
from python_inspector import utils_pypi
from python_inspector.error import NoVersionsFound
from python_inspector.setup_py_live_eval import iter_requirements
from python_inspector.utils import Candidate
from python_inspector.utils import contain_string
from python_inspector.utils import get_response_async
from python_inspector.utils_pypi import PypiSimpleRepository


class Result(NamedTuple):
    """
    Represent a dependency resolution result from resolvelib.
    Below is the docstring copied from
    https://github.com/sarugaku/resolvelib/blob/0e6ed4efa9ca079512ec999b54f2e5175a3b2111/src/resolvelib/resolvers.py#L454

    The return value is a representation to the final resolution result. It
    is a tuple subclass with three public members:
    * ``mapping``: A dict of resolved candidates. Each key is an identifier
       of a requirement (as returned by the provider's `identify` method),
       and the value is the resolved candidate.
    * ``graph``: A `DirectedGraph` instance representing the dependency tree.
       The vertices are keys of `mapping`, and each edge represents *why*
       a particular package is included. A special vertex `None` is
       included to represent parents of user-supplied requirements.
    * ``criteria``: A dict of "criteria" that hold detailed information on
       how edges in the graph are derived. Each key is an identifier of a
       requirement, and the value is a `Criterion` instance.
    """

    mapping: Dict
    graph: DirectedGraph
    criteria: Dict


def get_requirements_from_distribution(
    handler: Type[BasePypiHandler],
    location: str,
) -> List[Requirement]:
    """
    Return a list of requirements from a source distribution or wheel at
    ``location`` using the provided ``handler`` DatafileHandler for parsing.
    """
    if not location:
        return []
    if not os.path.exists(location):
        return []
    reqs = []
<<<<<<< HEAD
    try:
        for package_data in handler.parse(location):
            dependencies = package_data.dependencies
    except Exception as e:
        raise Exception(f"Failed to get_requirements_from_distribution for: {location!r}") from e
    reqs.extend(get_requirements_from_dependencies(dependencies=dependencies))
=======
    for package_data in handler.parse(location):
        dependencies = package_data.dependencies
        reqs.extend(get_requirements_from_dependencies(dependencies=dependencies))
>>>>>>> bb4f3336
    return reqs


def get_deps_from_distribution(
    handler: BasePypiHandler,
    location: str,
) -> List[DependentPackage]:
    """
    Return a list of requirements from a source distribution or wheel at
    ``location`` using the provided ``handler`` DatafileHandler for parsing.
    """
    if not location:
        return []
    if not os.path.exists(location):
        return []
    deps = []
    for package_data in handler.parse(location):
        dependencies = package_data.dependencies
        deps.extend(dependencies)
    return deps


def get_environment_marker_from_environment(environment):
    return {
        "extra": "",
        "python_version": get_python_version_from_env_tag(
            python_version=environment.python_version
        ),
        "platform_system": environment.operating_system.capitalize(),
        "sys_platform": environment.operating_system,
    }


def parse_reqs_from_setup_py_insecurely(setup_py):
    """
    Yield  Requirement(s) from a ``setup_py`` setup.py file location .
    """
    if not os.path.exists(setup_py):
        return []
    for req in iter_requirements(level="", extras=[], setup_file=setup_py):
        yield Requirement(req)


def parse_deps_from_setup_py_insecurely(setup_py):
    """
    Yield DependentPackage(s) from the ``setup_py`` setup.py file location .
    """
    if not os.path.exists(setup_py):
        return []
    for req in iter_requirements(level="", extras=[], setup_file=setup_py):
        parsed_req = Requirement(req)
        yield DependentPackage(
            purl=str(
                PackageURL(
                    type="pypi",
                    name=parsed_req.name,
                )
            ),
            extracted_requirement=req,
            scope="install",
            is_runtime=False,
        )


def is_valid_version(
    parsed_version: Union[LegacyVersion, Version],
    requirements: Dict,
    identifier: str,
    bad_versions: List[Version],
) -> bool:
    """
    Return True if the parsed_version is valid for the given identifier.
    """
    if parsed_version in bad_versions:
        return False
    if any(parsed_version not in r.specifier for r in requirements[identifier]):
        if all(not r.specifier for r in requirements[identifier]):
            return True
        return False
    return True


def get_python_version_from_env_tag(python_version: str) -> str:
    """
    Return the python version extracted from an environment tag.

    >>> assert get_python_version_from_env_tag("310") == "3.10"
    >>> assert get_python_version_from_env_tag("39") == "3.9"
    """
    elements = list(python_version)
    elements.insert(1, ".")
    python_version = "".join(elements)
    return python_version


async def fetch_and_extract_sdist(
    repos: List[PypiSimpleRepository], candidate: Candidate, python_version: str
) -> Union[str, None]:
    """
    Fetch and extract the source distribution (sdist) for the ``candidate`` Candidate
    from the `repos` list of PyPiRepository
    and a required ``python_version`` Python version.
    Return the directory location string where the sdist has been extracted.
    Return None if the sdist was not fetched either
    because does not exist in any of the ``repos`` or it does not work with
    the required ``python_version``.
    Raise an Exception if extraction fails.
    """
    sdist = await utils_pypi.download_sdist(
        name=candidate.name,
        version=str(candidate.version),
        repos=repos,
        python_version=python_version,
    )

    if not sdist:
        return

    return get_sdist_file_path_from_filename(sdist)


def get_sdist_file_path_from_filename(sdist):
    if sdist.endswith(".tar.gz"):
        sdist_file = sdist.rstrip(".tar.gz")
        with tarfile.open(os.path.join(utils_pypi.CACHE_THIRDPARTY_DIR, sdist)) as file:
            file.extractall(
                os.path.join(utils_pypi.CACHE_THIRDPARTY_DIR, "extracted_sdists", sdist_file)
            )
    elif sdist.endswith(".zip"):
        sdist_file = sdist.rstrip(".zip")
        with ZipFile(os.path.join(utils_pypi.CACHE_THIRDPARTY_DIR, sdist)) as zip:
            zip.extractall(
                os.path.join(utils_pypi.CACHE_THIRDPARTY_DIR, "extracted_sdists", sdist_file)
            )

    else:
        raise Exception(f"Unable to extract sdist {sdist}")

    return os.path.join(utils_pypi.CACHE_THIRDPARTY_DIR, "extracted_sdists", sdist_file, sdist_file)


def get_requirements_from_dependencies(
    dependencies: List[DependentPackage], scopes: Tuple[str] = ("install",)
) -> List[Requirement]:
    """
    Generate parsed requirements for the given ``dependencies``.
    """
    for dep in dependencies:
        if not dep.purl:
            continue

        # TODO: consider other scopes and using the is_runtime flag
        if dep.scope not in scopes:
            continue

        # FIXME We are skipping editable requirements
        # and other pip options for now
        # https://github.com/aboutcode-org/python-inspector/issues/41
        if can_process_dependent_package(dep):
            yield Requirement(str(dep.extracted_requirement))


def remove_extras(identifier: str) -> str:
    """
    Return the identifier without extras.
    >>> assert remove_extras("foo[bar]") == "foo"
    """
    name, _, _ = identifier.partition("[")
    return name


def get_reqs_from_requirements_file_in_sdist(sdist_location: str, files: List) -> List[Requirement]:
    """
    Return a list of parsed requirements from the ``sdist_location`` sdist location
    """
    if contain_string(string="requirements.txt", files=files):
        requirement_location = os.path.join(
            sdist_location,
            "requirements.txt",
        )
        yield from get_requirements_from_distribution(
            handler=PipRequirementsFileHandler,
            location=requirement_location,
        )


def get_reqs_insecurely(setup_py_location):
    """
    Return a list of Requirement(s) from  ``setup_py_location`` setup.py file location
    """
    yield from parse_reqs_from_setup_py_insecurely(setup_py=setup_py_location)


def get_requirements_from_python_manifest(
    sdist_location: str, setup_py_location: str, files: List, analyze_setup_py_insecurely: bool
) -> List[Requirement]:
    """
    Return a list of parsed requirements from the ``sdist_location`` sdist location
    """
    # Look in requirements file if and only if they are referred in setup.py or setup.cfg
    # And no deps have been yielded by requirements file.
    requirements = list(
        get_reqs_from_requirements_file_in_sdist(
            files=files,
            sdist_location=sdist_location,
        )
    )
    if requirements:
        yield from requirements

    elif contain_string(string="_require", files=[setup_py_location]):
        if analyze_setup_py_insecurely:
            yield from get_reqs_insecurely(
                setup_py_location=setup_py_location,
            )

        else:
            # Do not raise exception here as we may have a setup.py that does not
            # have any dependencies.
            with open(setup_py_location) as sf:
                file_contents = sf.read()
                node = ast.parse(file_contents)
                setup_fct = [
                    elem
                    for elem in ast.walk(node)
                    if (
                        isinstance(elem, ast.Expr)
                        and isinstance(elem.value, ast.Call)
                        and isinstance(elem.value.func, ast.Name)
                        and elem.value.func.id == "setup"
                    )
                ]
                if len(setup_fct) == 0:
                    raise Exception(
                        f"Unable to collect setup.py dependencies securely: {setup_py_location}"
                    )
                if len(setup_fct) > 1:
                    print(
                        f"Warning: identified multiple definitions of 'setup()' in {setup_py_location}, "
                        "defaulting to the first occurrence"
                    )
                setup_fct = setup_fct[0]
                install_requires = [
                    k.value for k in setup_fct.value.keywords if k.arg == "install_requires"
                ]
                if len(install_requires) == 0:
                    raise Exception(
                        f"Unable to collect setup.py dependencies securely: {setup_py_location}"
                    )
                if len(install_requires) > 1:
                    print(
                        f"Warning: identified multiple definitions of 'install_requires' in "
                        "{setup_py_location}, defaulting to the first occurrence"
                    )
                install_requires = install_requires[0].elts
                if len(install_requires) != 0:
                    raise Exception(
                        f"Unable to collect setup.py dependencies securely: {setup_py_location}"
                    )


DEFAULT_ENVIRONMENT = utils_pypi.Environment.from_pyver_and_os(
    python_version="38", operating_system="linux"
)


class PythonInputProvider(AbstractProvider):
    def __init__(
        self,
        environment=DEFAULT_ENVIRONMENT,
        repos=tuple(),
        analyze_setup_py_insecurely=True,
        ignore_errors=False,
    ):
        self.environment = environment
        self.environment_marker = get_environment_marker_from_environment(self.environment)
        self.repos = repos or []
        self.versions_by_package: Dict[str, List[Version]] = {}
        self.dependencies_by_purl = {}
        self.wheel_or_sdist_by_package = {}
        self.analyze_setup_py_insecurely = analyze_setup_py_insecurely
        self.ignore_errors = ignore_errors

    def identify(self, requirement_or_candidate: Union[Candidate, Requirement]) -> str:
        """Given a requirement, return an identifier for it. Overridden."""
        name = packvers.utils.canonicalize_name(requirement_or_candidate.name)
        if requirement_or_candidate.extras:
            extras_str = ",".join(sorted(requirement_or_candidate.extras))
            return "{}[{}]".format(name, extras_str)
        return name

    def get_preference(
        self,
        identifier,
        resolutions,
        candidates,
        information,
        backtrack_causes,
    ):
        """Produce a sort key for given requirement based on preference. Overridden."""

        transitive = all(p is not None for _, p in information[identifier])
        return transitive, identifier

    def get_versions_for_package(self, name: str) -> List[Version]:
        """
        Return a list of versions for a package.
        """
        versions = self.versions_by_package.get(name)
        if not versions:
            return asyncio.run(self.fill_versions_for_package(name))
        else:
            return versions

    async def fill_versions_for_package(self, name: str) -> List[Version]:
        versions = self.versions_by_package.get(name) or []
        if versions:
            return versions

        if self.repos and self.environment:
            for repo in self.repos:
                versions.extend(await self._get_versions_for_package_from_repo(name, repo))
        else:
            versions.extend(await self._get_versions_for_package_from_pypi_json_api(name))

        self.versions_by_package[name] = versions
        return versions

    async def _get_versions_for_package_from_repo(
        self, name: str, repo: PypiSimpleRepository
    ) -> List[Version]:
        """
        Return a list of versions for a package name from a repo
        """
        versions = []
        for version, package in (await repo.get_package_versions(name)).items():
            python_version = parse_version(
                get_python_version_from_env_tag(python_version=self.environment.python_version)
            )
            wheels = list(package.get_supported_wheels(environment=self.environment))
            valid_wheel_present = False
            pypi_valid_python_version = False
            if wheels:
                for wheel in wheels:
                    if utils_pypi.valid_python_version(
                        python_requires=wheel.python_requires, python_version=python_version
                    ):
                        valid_wheel_present = True
            if package.sdist:
                pypi_valid_python_version = utils_pypi.valid_python_version(
                    python_requires=package.sdist.python_requires, python_version=python_version
                )
            if valid_wheel_present or pypi_valid_python_version:
                versions.append(version)

        return versions

    async def _get_versions_for_package_from_pypi_json_api(self, name: str) -> List[Version]:
        """
        Return a list of versions for a package name from the PyPI.org JSON API
        """
        api_url = f"https://pypi.org/pypi/{name}/json"
        resp = await get_response_async(api_url)
        if not resp:
            self.versions_by_package[name] = []
        releases = resp.get("releases") or {}
        return releases.keys() or []

    def get_requirements_for_package(
        self, purl: PackageURL, candidate: Candidate
    ) -> List[Requirement]:
        dependencies = self.dependencies_by_purl.get(str(purl))
        if not dependencies:
            return asyncio.run(self.fill_requirements_for_package(purl, candidate))
        else:
            return dependencies

    async def fill_requirements_for_package(
        self, purl: PackageURL, candidate: Candidate
    ) -> List[Requirement]:
        """
        Yield requirements for a package.
        """
        dependencies = self.dependencies_by_purl.get(str(purl)) or []
        if dependencies:
            return dependencies

        if self.repos and self.environment:
            dependencies.extend(
                await self._get_requirements_for_package_from_pypi_simple(candidate)
            )
        else:
            dependencies.extend(await self._get_requirements_for_package_from_pypi_json_api(purl))

        self.dependencies_by_purl[str(purl)] = dependencies
        return dependencies

    async def _get_requirements_for_package_from_pypi_simple(
        self, candidate: Candidate
    ) -> List[Requirement]:
        """
        Return requirements for a package from the simple repositories.
        """
        python_version = parse_version(
            get_python_version_from_env_tag(python_version=self.environment.python_version)
        )

        wheels = await utils_pypi.download_wheel(
            name=candidate.name,
            version=str(candidate.version),
            environment=self.environment,
            repos=self.repos,
            python_version=python_version,
        )

        if wheels:
            for wheel in wheels:
                wheel_location = os.path.join(utils_pypi.CACHE_THIRDPARTY_DIR, wheel)
                requirements = get_requirements_from_distribution(
                    handler=PypiWheelHandler,
                    location=wheel_location,
                )
                # We are only looking at the first wheel and not other wheels
                return requirements
        else:
            sdist_location = await fetch_and_extract_sdist(
                repos=self.repos, candidate=candidate, python_version=python_version
            )
            if not sdist_location:
                return []

            setup_py_location = os.path.join(
                sdist_location,
                "setup.py",
            )
            setup_cfg_location = os.path.join(
                sdist_location,
                "setup.cfg",
            )

            if self.analyze_setup_py_insecurely:
                return get_reqs_insecurely(setup_py_location=setup_py_location)
            else:
                requirements = list(
                    get_setup_requirements(
                        sdist_location=sdist_location,
                        setup_py_location=setup_py_location,
                        setup_cfg_location=setup_cfg_location,
                    )
                )
                if requirements:
                    return requirements
                else:
                    # Look in requirements file if and only if thy are referred in setup.py or setup.cfg
                    # And no deps have been yielded by requirements file
                    return get_requirements_from_python_manifest(
                        sdist_location=sdist_location,
                        setup_py_location=setup_py_location,
                        files=[setup_cfg_location, setup_py_location],
                        analyze_setup_py_insecurely=self.analyze_setup_py_insecurely,
                    )

    async def _get_requirements_for_package_from_pypi_json_api(
        self, purl: PackageURL
    ) -> List[Requirement]:
        """
        Return requirements for a package from the PyPI.org JSON API
        """
        # if no repos are provided use the incorrect but fast JSON API
        api_url = f"https://pypi.org/pypi/{purl.name}/{purl.version}/json"
        resp = await get_response_async(api_url)
        if not resp:
            return []
        info = resp.get("info") or {}
        requires_dist = info.get("requires_dist") or []
        return list(map(lambda r: Requirement(r), requires_dist))

    def get_candidates(
        self,
        all_versions: List[str],
        requirements: List[Requirement],
        identifier: str,
        bad_versions: List[str],
        name: str,
        extras: Dict,
    ) -> Iterable[Candidate]:
        """
        Generate candidates for the given identifier. Overridden.
        """
        valid_versions = []
        for version in all_versions:
            parsed_version = parse_version(version)
            if is_valid_version(
                parsed_version=parsed_version,
                requirements=requirements,
                identifier=identifier,
                bad_versions=bad_versions,
            ):
                valid_versions.append(parsed_version)
        if not all(version.is_prerelease for version in valid_versions):
            valid_versions = [version for version in valid_versions if not version.is_prerelease]
        for version in valid_versions:
            yield Candidate(name=name, version=version, extras=extras)

    def _iter_matches(
        self,
        identifier: str,
        requirements: Mapping[str, List[Requirement]],
        incompatibilities: Dict,
    ) -> Generator[Candidate, None, None]:
        """
        Yield candidates for the given identifier, requirements and incompatibilities.
        """
        name = remove_extras(identifier=identifier)
        bad_versions = {c.version for c in incompatibilities[identifier]}
        extras = {e for r in requirements[identifier] for e in r.extras}
        versions = self.get_versions_for_package(name)

        if not versions:
            if self.ignore_errors:
                yield from [Candidate("NonExistant", "0.0.0", "")]
                return
            else:
                raise NoVersionsFound(f"This package does not exist: {name}")
        yield from self.get_candidates(
            all_versions=versions,
            requirements=requirements,
            identifier=identifier,
            bad_versions=bad_versions,
            name=name,
            extras=extras,
        )

    def find_matches(
        self,
        identifier: str,
        requirements: Mapping[str, List[Requirement]],
        incompatibilities: Dict,
    ) -> List[Candidate]:
        """Find all possible candidates that satisfy given constraints. Overridden."""
        candidates = sorted(
            self._iter_matches(identifier, requirements, incompatibilities),
            key=operator.attrgetter("version"),
            reverse=True,
        )
        return candidates

    def is_satisfied_by(self, requirement: Requirement, candidate: Candidate) -> bool:
        """Whether the given requirement can be satisfied by a candidate. Overridden."""
        if candidate.version in requirement.specifier:
            return True
        elif not requirement.specifier:
            return True
        return False

    def _iter_dependencies(self, candidate: Candidate) -> Iterable[Requirement]:
        """
        Yield dependencies for the given candidate.
        """
        name = packvers.utils.canonicalize_name(candidate.name)
        # TODO: handle extras https://github.com/aboutcode-org/python-inspector/issues/10
        if candidate.extras:
            r = f"{name}=={candidate.version}"
            yield Requirement(r)

        purl = PackageURL(
            type="pypi",
            name=name,
            version=str(candidate.version),
        )

        for r in self.get_requirements_for_package(purl=purl, candidate=candidate):
            if r.marker is None:
                yield r
            else:
                if r.marker.evaluate(self.environment_marker):
                    yield r

    def get_dependencies(self, candidate: Candidate) -> List[Requirement]:
        """Get dependencies of a candidate. Overridden."""
        return list(self._iter_dependencies(candidate))


def get_all_srcs(mapping: Dict, graph: DirectedGraph):
    """
    Return a list of all sources in the graph.
    """
    for name in mapping.keys():
        if list(graph.iter_parents(name)) == [None]:
            yield name


def dfs(mapping: Dict, graph: DirectedGraph, src: str):
    """
    Return a nested mapping of dependencies.
    """
    children = list(graph.iter_children(src))
    src_purl = PackageURL(
        type="pypi",
        name=src,
        version=str(mapping[src].version),
    )
    if not children:
        return dict(package=str(src_purl), dependencies=[])

    return dict(
        package=str(src_purl),
        dependencies=sorted([dfs(mapping, graph, c) for c in children], key=lambda d: d["package"]),
    )


def format_resolution(results: Result, as_tree=False):
    """
    Return a formatted resolution either as a tree or parent/children.
    """
    mapping = results.mapping
    graph = results.graph

    if not as_tree:
        as_parent_children = []
        parents = mapping.keys()
        for parent in parents:
            parent_purl = PackageURL(
                type="pypi",
                name=parent,
                version=str(mapping[parent].version),
            )
            dependencies = []
            for dependency in graph.iter_children(parent):
                dep_purl = PackageURL(
                    type="pypi",
                    name=dependency,
                    version=str(mapping[dependency].version),
                )
                dependencies.append(str(dep_purl))
            dependencies.sort()
            parent_children = dict(
                package=str(parent_purl),
                dependencies=dependencies,
            )
            as_parent_children.append(parent_children)
        as_parent_children.sort(key=lambda d: d["package"])
        return as_parent_children
    else:
        dependencies = []
        for src in get_all_srcs(mapping=mapping, graph=graph):
            dependencies.append(dfs(mapping=mapping, graph=graph, src=src))

        dependencies.sort(key=lambda d: d["package"])
        return dependencies


def pdt_dfs(mapping, graph, src):
    """
    Return a nested mapping of dependencies.

    This takes ``mapping`` and ``graph`` as input. And do a dfs
    (aka. depth-first search see https://en.wikipedia.org/wiki/Depth-first_search)
    on the ``graph`` to get the dependencies of the given ``src``.
    And use the ``mapping`` to get the version of the given dependency.
    """
    children = list(graph.iter_children(src))
    if not children:
        return dict(
            key=src, package_name=src, installed_version=str(mapping[src].version), dependencies=[]
        )
    # recurse
    dependencies = [pdt_dfs(mapping, graph, c) for c in children]
    dependencies.sort(key=lambda d: d["key"])
    return dict(
        key=src,
        package_name=src,
        installed_version=str(mapping[src].version),
        dependencies=dependencies,
    )


def format_pdt_tree(results):
    """
    Return a formatted tree of dependencies in the style of pipdeptree.
    """
    mapping = results.mapping
    graph = results.graph
    dependencies = []
    for src in get_all_srcs(mapping=mapping, graph=graph):
        dependencies.append(pdt_dfs(mapping=mapping, graph=graph, src=src))
    dependencies.sort(key=lambda d: d["key"])
    return dependencies


def get_package_list(results):
    """
    Return a list of packages in the resolution.
    """
    mapping = results.mapping
    graph = results.graph
    parents = mapping.keys()
    packages = set()
    for parent in parents:
        parent_purl = PackageURL(
            type="pypi",
            name=parent,
            version=str(mapping[parent].version),
        )
        packages.add(str(parent_purl))
        for dependency in graph.iter_children(parent):
            dep_purl = PackageURL(
                type="pypi",
                name=dependency,
                version=str(mapping[dependency].version),
            )
            packages.add(str(dep_purl))
    return list(sorted(packages))


def get_setup_requirements(sdist_location: str, setup_py_location: str, setup_cfg_location: str):
    """
    Yield Requirement(s) from Pypi in the ``location`` directory that contains
    a setup.py and/or a setup.cfg and optionally a requirements.txt file if
    ``use_requirements`` is True and this file is used in the setup.py or setup.cfg.
    Perform an insecure live evaluation of the Python code if needed and if
    ``analyze_setup_py_insecurely`` is True.
    """

    if not os.path.exists(setup_py_location) and not os.path.exists(setup_cfg_location):
        raise Exception(f"No setup.py or setup.cfg found in pypi sdist {sdist_location}")

    # Some commonon packages like flask may have some dependencies in setup.cfg
    # and some dependencies in setup.py. We are going to check both.
    location_by_sdist_parser = {
        PythonSetupPyHandler: setup_py_location,
        SetupCfgHandler: setup_cfg_location,
    }

    for handler, location in location_by_sdist_parser.items():
        reqs = get_requirements_from_distribution(
            handler=handler,
            location=location,
        )
        yield from reqs<|MERGE_RESOLUTION|>--- conflicted
+++ resolved
@@ -86,18 +86,12 @@
     if not os.path.exists(location):
         return []
     reqs = []
-<<<<<<< HEAD
     try:
         for package_data in handler.parse(location):
             dependencies = package_data.dependencies
+            reqs.extend(get_requirements_from_dependencies(dependencies=dependencies))
     except Exception as e:
         raise Exception(f"Failed to get_requirements_from_distribution for: {location!r}") from e
-    reqs.extend(get_requirements_from_dependencies(dependencies=dependencies))
-=======
-    for package_data in handler.parse(location):
-        dependencies = package_data.dependencies
-        reqs.extend(get_requirements_from_dependencies(dependencies=dependencies))
->>>>>>> bb4f3336
     return reqs
 
 
