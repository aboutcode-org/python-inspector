--- conflicted
+++ resolved
@@ -151,14 +151,11 @@
         "manylinux1_x86_64",
         "manylinux2010_x86_64",
         "manylinux2014_x86_64",
-<<<<<<< HEAD
         "manylinux_2_27_x86_64",
         "manylinux_2_28_x86_64",
-=======
         "manylinux2014_aarch6",
         "musllinux_1_2_x86_64",
         "manylinux_2_33_aarch64",
->>>>>>> bb4f3336
     ],
     "macos": [
         "macosx_10_6_intel",
