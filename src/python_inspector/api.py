--- conflicted
+++ resolved
@@ -5,7 +5,7 @@
 # ScanCode is a trademark of nexB Inc.
 # SPDX-License-Identifier: Apache-2.0
 # See http://www.apache.org/licenses/LICENSE-2.0 for the license text.
-# See https://aboutcode-orgnexB/python-inspector for support or download.
+# See https://aboutcode-org/python-inspector for support or download.
 # See https://aboutcode.org for more information about nexB OSS projects.
 #
 import asyncio
@@ -149,12 +149,6 @@
 
     files = []
 
-<<<<<<< HEAD
-=======
-    if PYPI_SIMPLE_URL not in index_urls:
-        index_urls = tuple(index_urls) + tuple([PYPI_SIMPLE_URL])
-
->>>>>>> 056a825b
     # requirements
     for req_file in requirement_files:
         deps = dependencies.get_dependencies_from_requirements(requirements_file=req_file)
