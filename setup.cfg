--- conflicted
+++ resolved
@@ -69,13 +69,10 @@
     toml >= 0.10.0
     mock >= 3.0.5
     packvers >= 21.5
-<<<<<<< HEAD
+    aiohttp >= 3.8
+    aiofiles >= 23.1
     pydantic >= 2.10.0
     pydantic_settings >= 2.8.0
-=======
-    aiohttp >= 3.8
-    aiofiles >= 23.1
->>>>>>> bb4f3336
 
 [options.packages.find]
 where = src
