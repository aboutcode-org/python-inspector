[metadata]
name = python-inspector
license = Apache-2.0

# description must be on ONE line https://github.com/pypa/setuptools/issues/1390
description = python-inspector is is a collection of utilities to collect PyPI package metadata and resolve packages dependencies.
long_description = file:README.rst
long_description_content_type = text/x-rst
<<<<<<< HEAD
url = https://github.com/aboutcode-org/python-inspector
=======
url = https://github.com/aboutcode-org/skeleton
>>>>>>> c112f2a9

author = nexB. Inc. and others
author_email = info@aboutcode.org

classifiers =
    Development Status :: 4 - Beta
    Intended Audience :: Developers
    Programming Language :: Python :: 3
    Programming Language :: Python :: 3 :: Only
    Topic :: Software Development
    Topic :: Utilities

keywords =
    open source
    scan
    package
    dependency
    pypi
    python
    SBOM
    sca
    dependencies
    dependency resolution
    resolver
    resolvelib
    pip
    requirements

license_files =
    apache-2.0.LICENSE
    NOTICE
    AUTHORS.rst
    CHANGELOG.rst
    CODE_OF_CONDUCT.rst

[options]
package_dir =
    =src
packages = find:
include_package_data = true
zip_safe = false

setup_requires = setuptools_scm[toml] >= 4

python_requires = >=3.8

install_requires =
    attrs >= 18.1, !=20.1.0
    click > 7.0
    colorama >= 0.3.9
    commoncode >= 30.0.0
    dparse2 >= 0.7.0
    importlib_metadata >= 4.12.0
    packageurl_python >= 0.9.0
    pkginfo2 >= 30.0.0
    pip-requirements-parser >= 32.0.1
    requests >= 2.18.0
    resolvelib >= 1.0.0
    saneyaml >= 0.5.2
    toml >= 0.10.0
    mock >= 3.0.5
    packvers >= 21.5
[options.packages.find]
where = src

[options.entry_points]
console_scripts =
    python-inspector = python_inspector.resolve_cli:resolve_dependencies

[options.extras_require]
testing =
    pytest >= 6, != 7.0.0
    pytest-xdist >= 2
    aboutcode-toolkit >= 7.0.2
    pycodestyle >= 2.8.0
    twine
<<<<<<< HEAD
    black
    isort
    pytest-rerunfailures
=======
    ruff
>>>>>>> c112f2a9

docs =
    Sphinx>=5.0.2
    sphinx-rtd-theme>=1.0.0
    sphinx-reredirects >= 0.1.2
    doc8>=0.11.2
    sphinx-autobuild
    sphinx-rtd-dark-mode>=1.3.0
    sphinx-copybutton
<|MERGE_RESOLUTION|>--- conflicted
+++ resolved
@@ -6,11 +6,7 @@
 description = python-inspector is is a collection of utilities to collect PyPI package metadata and resolve packages dependencies.
 long_description = file:README.rst
 long_description_content_type = text/x-rst
-<<<<<<< HEAD
 url = https://github.com/aboutcode-org/python-inspector
-=======
-url = https://github.com/aboutcode-org/skeleton
->>>>>>> c112f2a9
 
 author = nexB. Inc. and others
 author_email = info@aboutcode.org
@@ -87,13 +83,8 @@
     aboutcode-toolkit >= 7.0.2
     pycodestyle >= 2.8.0
     twine
-<<<<<<< HEAD
-    black
-    isort
+    ruff
     pytest-rerunfailures
-=======
-    ruff
->>>>>>> c112f2a9
 
 docs =
     Sphinx>=5.0.2
